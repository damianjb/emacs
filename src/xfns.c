/* Functions for the X window system.
   Copyright (C) 1989, 1992, 1993, 1994, 1995, 1996, 1997, 1998, 1999, 2000,
                 2001, 2002, 2003, 2004, 2005, 2006, 2007, 2008, 2009, 2010
                 Free Software Foundation, Inc.

This file is part of GNU Emacs.

GNU Emacs is free software: you can redistribute it and/or modify
it under the terms of the GNU General Public License as published by
the Free Software Foundation, either version 3 of the License, or
(at your option) any later version.

GNU Emacs is distributed in the hope that it will be useful,
but WITHOUT ANY WARRANTY; without even the implied warranty of
MERCHANTABILITY or FITNESS FOR A PARTICULAR PURPOSE.  See the
GNU General Public License for more details.

You should have received a copy of the GNU General Public License
along with GNU Emacs.  If not, see <http://www.gnu.org/licenses/>.  */

#include <config.h>
#include <stdio.h>
#include <math.h>
#include <setjmp.h>
#include <ctype.h>

#ifdef HAVE_UNISTD_H
#include <unistd.h>
#endif

/* This makes the fields of a Display accessible, in Xlib header files.  */

#define XLIB_ILLEGAL_ACCESS

#include "lisp.h"
#include "xterm.h"
#include "frame.h"
#include "window.h"
#include "buffer.h"
#include "intervals.h"
#include "dispextern.h"
#include "keyboard.h"
#include "blockinput.h"
#include <epaths.h>
#include "character.h"
#include "charset.h"
#include "coding.h"
#include "fontset.h"
#include "systime.h"
#include "termhooks.h"
#include "atimer.h"
#include "termchar.h"
#include "font.h"

#ifdef HAVE_X_WINDOWS

#include <ctype.h>
#include <sys/types.h>
#include <sys/stat.h>

#if 1 /* Used to be #ifdef EMACS_BITMAP_FILES, but this should always work.  */
#include "bitmaps/gray.xbm"
#else
#include <X11/bitmaps/gray>
#endif

#include "xsettings.h"

#ifdef USE_GTK
#include "gtkutil.h"
#endif

#ifdef USE_X_TOOLKIT
#include <X11/Shell.h>

#ifndef USE_MOTIF
#ifdef HAVE_XAW3D
#include <X11/Xaw3d/Paned.h>
#include <X11/Xaw3d/Label.h>
#else /* !HAVE_XAW3D */
#include <X11/Xaw/Paned.h>
#include <X11/Xaw/Label.h>
#endif /* HAVE_XAW3D */
#endif /* USE_MOTIF */

#ifdef USG
#undef USG	/* ####KLUDGE for Solaris 2.2 and up */
#include <X11/Xos.h>
#define USG
#else
#include <X11/Xos.h>
#endif

#include "widget.h"

#include "../lwlib/lwlib.h"

#ifdef USE_MOTIF
#include <Xm/Xm.h>
#include <Xm/DialogS.h>
#include <Xm/FileSB.h>
#endif

#ifdef USE_LUCID
#include "../lwlib/xlwmenu.h"
#endif

#if !defined(NO_EDITRES)
#define HACK_EDITRES
extern void _XEditResCheckMessages ();
#endif /* not defined NO_EDITRES */

/* Unique id counter for widgets created by the Lucid Widget Library.  */

extern LWLIB_ID widget_id_tick;

extern void free_frame_menubar ();
extern double atof ();

#ifdef USE_MOTIF

/* LessTif/Motif version info.  */

static Lisp_Object Vmotif_version_string;

#endif /* USE_MOTIF */

#endif /* USE_X_TOOLKIT */

#ifdef USE_GTK

/* GTK+ version info */

static Lisp_Object Vgtk_version_string;

#endif /* USE_GTK */

#define MAXREQUEST(dpy) (XMaxRequestSize (dpy))

/* The gray bitmap `bitmaps/gray'.  This is done because xterm.c uses
   it, and including `bitmaps/gray' more than once is a problem when
   config.h defines `static' as an empty replacement string.  */

int gray_bitmap_width = gray_width;
int gray_bitmap_height = gray_height;
char *gray_bitmap_bits = gray_bits;

/* Non-zero means prompt with the old GTK file selection dialog.  */

int x_gtk_use_old_file_dialog;

/* If non-zero, by default show hidden files in the GTK file chooser.  */

int x_gtk_show_hidden_files;

/* If non-zero, don't show additional help text in the GTK file chooser.  */

int x_gtk_file_dialog_help_text;

/* If non-zero, don't collapse to tool bar when it is detached.  */

int x_gtk_whole_detached_tool_bar;

/* If non-zero, use Gtk+ tooltips.  */

static int x_gtk_use_system_tooltips;

/* The background and shape of the mouse pointer, and shape when not
   over text or in the modeline.  */

Lisp_Object Vx_pointer_shape, Vx_nontext_pointer_shape, Vx_mode_pointer_shape;
Lisp_Object Vx_hourglass_pointer_shape;

/* The shape when over mouse-sensitive text.  */

Lisp_Object Vx_sensitive_text_pointer_shape;

/* If non-nil, the pointer shape to indicate that windows can be
   dragged horizontally.  */

Lisp_Object Vx_window_horizontal_drag_shape;

/* Color of chars displayed in cursor box.  */

Lisp_Object Vx_cursor_fore_pixel;

/* Nonzero if using X.  */

static int x_in_use;

/* Non nil if no window manager is in use.  */

Lisp_Object Vx_no_window_manager;

/* Regexp matching a font name whose width is the same as `PIXEL_SIZE'.  */

Lisp_Object Vx_pixel_size_width_font_regexp;

Lisp_Object Qnone;
Lisp_Object Qsuppress_icon;
Lisp_Object Qundefined_color;
Lisp_Object Qcompound_text, Qcancel_timer;
Lisp_Object Qfont_param;

#if GLYPH_DEBUG
int image_cache_refcount, dpyinfo_refcount;
#endif

#if defined (USE_GTK) && defined (HAVE_FREETYPE)
char *x_last_font_name;
#endif


/* Error if we are not connected to X.  */

void
check_x (void)
{
  if (! x_in_use)
    error ("X windows are not in use or not initialized");
}

/* Nonzero if we can use mouse menus.
   You should not call this unless HAVE_MENUS is defined.  */

int
have_menus_p (void)
{
  return x_in_use;
}

/* Extract a frame as a FRAME_PTR, defaulting to the selected frame
   and checking validity for X.  */

FRAME_PTR
check_x_frame (Lisp_Object frame)
{
  FRAME_PTR f;

  if (NILP (frame))
    frame = selected_frame;
  CHECK_LIVE_FRAME (frame);
  f = XFRAME (frame);
  if (! FRAME_X_P (f))
    error ("Non-X frame used");
  return f;
}

/* Let the user specify an X display with a Lisp object.
   OBJECT may be nil, a frame or a terminal object.
   nil stands for the selected frame--or, if that is not an X frame,
   the first X display on the list.  */

struct x_display_info *
check_x_display_info (Lisp_Object object)
{
  struct x_display_info *dpyinfo = NULL;

  if (NILP (object))
    {
      struct frame *sf = XFRAME (selected_frame);

      if (FRAME_X_P (sf) && FRAME_LIVE_P (sf))
	dpyinfo = FRAME_X_DISPLAY_INFO (sf);
      else if (x_display_list != 0)
	dpyinfo = x_display_list;
      else
	error ("X windows are not in use or not initialized");
    }
  else if (TERMINALP (object))
    {
      struct terminal *t = get_terminal (object, 1);

      if (t->type != output_x_window)
        error ("Terminal %d is not an X display", XINT (object));

      dpyinfo = t->display_info.x;
    }
  else if (STRINGP (object))
    dpyinfo = x_display_info_for_name (object);
  else
    {
      FRAME_PTR f = check_x_frame (object);
      dpyinfo = FRAME_X_DISPLAY_INFO (f);
    }

  return dpyinfo;
}


/* Return the Emacs frame-object corresponding to an X window.
   It could be the frame's main window or an icon window.  */

/* This function can be called during GC, so use GC_xxx type test macros.  */

struct frame *
x_window_to_frame (struct x_display_info *dpyinfo, int wdesc)
{
  Lisp_Object tail, frame;
  struct frame *f;

  if (wdesc == None) return 0;

  for (tail = Vframe_list; CONSP (tail); tail = XCDR (tail))
    {
      frame = XCAR (tail);
      if (!FRAMEP (frame))
        continue;
      f = XFRAME (frame);
      if (!FRAME_X_P (f) || FRAME_X_DISPLAY_INFO (f) != dpyinfo)
	continue;
      if (f->output_data.x->hourglass_window == wdesc)
	return f;
#ifdef USE_X_TOOLKIT
      if ((f->output_data.x->edit_widget
	   && XtWindow (f->output_data.x->edit_widget) == wdesc)
	  /* A tooltip frame?  */
	  || (!f->output_data.x->edit_widget
	      && FRAME_X_WINDOW (f) == wdesc)
          || f->output_data.x->icon_desc == wdesc)
        return f;
#else /* not USE_X_TOOLKIT */
#ifdef USE_GTK
      if (f->output_data.x->edit_widget)
      {
        GtkWidget *gwdesc = xg_win_to_widget (dpyinfo->display, wdesc);
        struct x_output *x = f->output_data.x;
        if (gwdesc != 0 && gwdesc == x->edit_widget)
          return f;
      }
#endif /* USE_GTK */
      if (FRAME_X_WINDOW (f) == wdesc
          || f->output_data.x->icon_desc == wdesc)
        return f;
#endif /* not USE_X_TOOLKIT */
    }
  return 0;
}

#if defined (USE_X_TOOLKIT) || defined (USE_GTK)
/* Like x_window_to_frame but also compares the window with the widget's
   windows.  */

struct frame *
x_any_window_to_frame (struct x_display_info *dpyinfo, int wdesc)
{
  Lisp_Object tail, frame;
  struct frame *f, *found;
  struct x_output *x;

  if (wdesc == None) return NULL;

  found = NULL;
  for (tail = Vframe_list; CONSP (tail) && !found; tail = XCDR (tail))
    {
      frame = XCAR (tail);
      if (!FRAMEP (frame))
        continue;

      f = XFRAME (frame);
      if (FRAME_X_P (f) && FRAME_X_DISPLAY_INFO (f) == dpyinfo)
	{
	  /* This frame matches if the window is any of its widgets.  */
	  x = f->output_data.x;
	  if (x->hourglass_window == wdesc)
	    found = f;
	  else if (x->widget)
	    {
#ifdef USE_GTK
              GtkWidget *gwdesc = xg_win_to_widget (dpyinfo->display, wdesc);
              if (gwdesc != 0
                  && gtk_widget_get_toplevel (gwdesc) == x->widget)
                found = f;
#else
	      if (wdesc == XtWindow (x->widget)
		  || wdesc == XtWindow (x->column_widget)
		  || wdesc == XtWindow (x->edit_widget))
		found = f;
	      /* Match if the window is this frame's menubar.  */
	      else if (lw_window_is_in_menubar (wdesc, x->menubar_widget))
		found = f;
#endif
	    }
	  else if (FRAME_X_WINDOW (f) == wdesc)
	    /* A tooltip frame.  */
	    found = f;
	}
    }

  return found;
}

/* Likewise, but consider only the menu bar widget.  */

struct frame *
x_menubar_window_to_frame (struct x_display_info *dpyinfo, XEvent *event)
{
  Window wdesc = event->xany.window;
  Lisp_Object tail, frame;
  struct frame *f;
  struct x_output *x;

  if (wdesc == None) return 0;

  for (tail = Vframe_list; CONSP (tail); tail = XCDR (tail))
    {
      frame = XCAR (tail);
      if (!FRAMEP (frame))
        continue;
      f = XFRAME (frame);
      if (!FRAME_X_P (f) || FRAME_X_DISPLAY_INFO (f) != dpyinfo)
	continue;
      x = f->output_data.x;
#ifdef USE_GTK
      if (x->menubar_widget && xg_event_is_for_menubar (f, event))
        return f;
#else
      /* Match if the window is this frame's menubar.  */
      if (x->menubar_widget
	  && lw_window_is_in_menubar (wdesc, x->menubar_widget))
	return f;
#endif
    }
  return 0;
}

/* Return the frame whose principal (outermost) window is WDESC.
   If WDESC is some other (smaller) window, we return 0.  */

struct frame *
x_top_window_to_frame (struct x_display_info *dpyinfo, int wdesc)
{
  Lisp_Object tail, frame;
  struct frame *f;
  struct x_output *x;

  if (wdesc == None) return 0;

  for (tail = Vframe_list; CONSP (tail); tail = XCDR (tail))
    {
      frame = XCAR (tail);
      if (!FRAMEP (frame))
        continue;
      f = XFRAME (frame);
      if (!FRAME_X_P (f) || FRAME_X_DISPLAY_INFO (f) != dpyinfo)
	continue;
      x = f->output_data.x;

      if (x->widget)
	{
	  /* This frame matches if the window is its topmost widget.  */
#ifdef USE_GTK
          GtkWidget *gwdesc = xg_win_to_widget (dpyinfo->display, wdesc);
          if (gwdesc == x->widget)
            return f;
#else
	  if (wdesc == XtWindow (x->widget))
	    return f;
#if 0 /* I don't know why it did this,
	 but it seems logically wrong,
	 and it causes trouble for MapNotify events.  */
	  /* Match if the window is this frame's menubar.  */
	  if (x->menubar_widget
	      && wdesc == XtWindow (x->menubar_widget))
	    return f;
#endif
#endif
	}
      else if (FRAME_X_WINDOW (f) == wdesc)
	/* Tooltip frame.  */
	return f;
    }
  return 0;
}
#endif /* USE_X_TOOLKIT || USE_GTK */



static void x_default_font_parameter (struct frame *, Lisp_Object);

static Lisp_Object unwind_create_frame (Lisp_Object);
static Lisp_Object unwind_create_tip_frame (Lisp_Object);

void x_set_foreground_color (struct frame *, Lisp_Object, Lisp_Object);
static void x_set_wait_for_wm (struct frame *, Lisp_Object, Lisp_Object);
void x_set_background_color (struct frame *, Lisp_Object, Lisp_Object);
void x_set_mouse_color (struct frame *, Lisp_Object, Lisp_Object);
void x_set_cursor_color (struct frame *, Lisp_Object, Lisp_Object);
void x_set_border_color (struct frame *, Lisp_Object, Lisp_Object);
void x_set_cursor_type (struct frame *, Lisp_Object, Lisp_Object);
void x_set_icon_type (struct frame *, Lisp_Object, Lisp_Object);
void x_set_icon_name (struct frame *, Lisp_Object, Lisp_Object);
void x_explicitly_set_name (struct frame *, Lisp_Object, Lisp_Object);
void x_set_menu_bar_lines (struct frame *, Lisp_Object, Lisp_Object);
void x_set_title (struct frame *, Lisp_Object, Lisp_Object);
void x_set_tool_bar_lines (struct frame *, Lisp_Object, Lisp_Object);
void x_set_scroll_bar_foreground (struct frame *, Lisp_Object,
                                  Lisp_Object);
void x_set_scroll_bar_background (struct frame *, Lisp_Object,
                                  Lisp_Object);
static Lisp_Object x_default_scroll_bar_color_parameter (struct frame *,
                                                         Lisp_Object,
                                                         Lisp_Object,
                                                         char *, char *,
                                                         int);


/* Store the screen positions of frame F into XPTR and YPTR.
   These are the positions of the containing window manager window,
   not Emacs's own window.  */

void
x_real_positions (FRAME_PTR f, int *xptr, int *yptr)
{
  int win_x, win_y, outer_x, outer_y;
  int real_x = 0, real_y = 0;
  int had_errors = 0;
  Window win = f->output_data.x->parent_desc;

  BLOCK_INPUT;

  x_catch_errors (FRAME_X_DISPLAY (f));

  if (win == FRAME_X_DISPLAY_INFO (f)->root_window)
    win = FRAME_OUTER_WINDOW (f);

  /* This loop traverses up the containment tree until we hit the root
     window.  Window managers may intersect many windows between our window
     and the root window.  The window we find just before the root window
     should be the outer WM window. */
  for (;;)
    {
      Window wm_window, rootw;
      Window *tmp_children;
      unsigned int tmp_nchildren;
      int success;

      success = XQueryTree (FRAME_X_DISPLAY (f), win, &rootw,
			    &wm_window, &tmp_children, &tmp_nchildren);

      had_errors = x_had_errors_p (FRAME_X_DISPLAY (f));

      /* Don't free tmp_children if XQueryTree failed.  */
      if (! success)
	break;

      XFree ((char *) tmp_children);

      if (wm_window == rootw || had_errors)
        break;

      win = wm_window;
    }

  if (! had_errors)
    {
      unsigned int ign;
      Window child, rootw;

      /* Get the real coordinates for the WM window upper left corner */
      XGetGeometry (FRAME_X_DISPLAY (f), win,
                    &rootw, &real_x, &real_y, &ign, &ign, &ign, &ign);

      /* Translate real coordinates to coordinates relative to our
         window.  For our window, the upper left corner is 0, 0.
         Since the upper left corner of the WM window is outside
         our window, win_x and win_y will be negative:

         ------------------          ---> x
         |      title                |
         | -----------------         v y
         | |  our window
      */
      XTranslateCoordinates (FRAME_X_DISPLAY (f),

			     /* From-window, to-window.  */
			     FRAME_X_DISPLAY_INFO (f)->root_window,
                             FRAME_X_WINDOW (f),

			     /* From-position, to-position.  */
                             real_x, real_y, &win_x, &win_y,

			     /* Child of win.  */
			     &child);

      if (FRAME_X_WINDOW (f) == FRAME_OUTER_WINDOW (f))
	{
          outer_x = win_x;
          outer_y = win_y;
	}
      else
        {
          XTranslateCoordinates (FRAME_X_DISPLAY (f),

                                 /* From-window, to-window.  */
                                 FRAME_X_DISPLAY_INFO (f)->root_window,
                                 FRAME_OUTER_WINDOW (f),

                                 /* From-position, to-position.  */
                                 real_x, real_y, &outer_x, &outer_y,

                                 /* Child of win.  */
                                 &child);
	}

      had_errors = x_had_errors_p (FRAME_X_DISPLAY (f));
    }

  x_uncatch_errors ();

  UNBLOCK_INPUT;

  if (had_errors) return;

  f->x_pixels_diff = -win_x;
  f->y_pixels_diff = -win_y;

  FRAME_X_OUTPUT (f)->x_pixels_outer_diff = -outer_x;
  FRAME_X_OUTPUT (f)->y_pixels_outer_diff = -outer_y;

  *xptr = real_x;
  *yptr = real_y;
}




/* Gamma-correct COLOR on frame F.  */

void
gamma_correct (struct frame *f, XColor *color)
{
  if (f->gamma)
    {
      color->red = pow (color->red / 65535.0, f->gamma) * 65535.0 + 0.5;
      color->green = pow (color->green / 65535.0, f->gamma) * 65535.0 + 0.5;
      color->blue = pow (color->blue / 65535.0, f->gamma) * 65535.0 + 0.5;
    }
}


/* Decide if color named COLOR_NAME is valid for use on frame F.  If
   so, return the RGB values in COLOR.  If ALLOC_P is non-zero,
   allocate the color.  Value is zero if COLOR_NAME is invalid, or
   no color could be allocated.  */

int
x_defined_color (struct frame *f, const char *color_name,
		 XColor *color, int alloc_p)
{
  int success_p;
  Display *dpy = FRAME_X_DISPLAY (f);
  Colormap cmap = FRAME_X_COLORMAP (f);

  BLOCK_INPUT;
  success_p = XParseColor (dpy, cmap, color_name, color);
  if (success_p && alloc_p)
    success_p = x_alloc_nearest_color (f, cmap, color);
  UNBLOCK_INPUT;

  return success_p;
}


/* Return the pixel color value for color COLOR_NAME on frame F.  If F
   is a monochrome frame, return MONO_COLOR regardless of what ARG says.
   Signal an error if color can't be allocated.  */

int
x_decode_color (FRAME_PTR f, Lisp_Object color_name, int mono_color)
{
  XColor cdef;

  CHECK_STRING (color_name);

#if 0 /* Don't do this.  It's wrong when we're not using the default
	 colormap, it makes freeing difficult, and it's probably not
	 an important optimization.  */
  if (strcmp (SDATA (color_name), "black") == 0)
    return BLACK_PIX_DEFAULT (f);
  else if (strcmp (SDATA (color_name), "white") == 0)
    return WHITE_PIX_DEFAULT (f);
#endif

  /* Return MONO_COLOR for monochrome frames.  */
  if (FRAME_X_DISPLAY_INFO (f)->n_planes == 1)
    return mono_color;

  /* x_defined_color is responsible for coping with failures
     by looking for a near-miss.  */
  if (x_defined_color (f, SDATA (color_name), &cdef, 1))
    return cdef.pixel;

  signal_error ("Undefined color", color_name);
}



/* Change the `wait-for-wm' frame parameter of frame F.  OLD_VALUE is
   the previous value of that parameter, NEW_VALUE is the new value.
   See also the comment of wait_for_wm in struct x_output.  */

static void
x_set_wait_for_wm (struct frame *f, Lisp_Object new_value, Lisp_Object old_value)
{
  f->output_data.x->wait_for_wm = !NILP (new_value);
}

static void
x_set_tool_bar_position (struct frame *f,
                         Lisp_Object new_value,
                         Lisp_Object old_value)
{
  if (! EQ (new_value, Qleft) && ! EQ (new_value, Qright)
      && ! EQ (new_value, Qbottom) && ! EQ (new_value, Qtop))
    return;
  if (EQ (new_value, old_value)) return;

#ifdef USE_GTK
  if (xg_change_toolbar_position (f, new_value)) 
    f->tool_bar_position = new_value;
#endif
}

#ifdef USE_GTK

/* Set icon from FILE for frame F.  By using GTK functions the icon
   may be any format that GdkPixbuf knows about, i.e. not just bitmaps.  */

int
xg_set_icon (FRAME_PTR f, Lisp_Object file)
{
  int result = 0;
  Lisp_Object found;

  found = x_find_image_file (file);

  if (! NILP (found))
    {
      GdkPixbuf *pixbuf;
      GError *err = NULL;
      char *filename = (char *) SDATA (found);
      BLOCK_INPUT;

      pixbuf = gdk_pixbuf_new_from_file (filename, &err);

      if (pixbuf)
	{
	  gtk_window_set_icon (GTK_WINDOW (FRAME_GTK_OUTER_WIDGET (f)),
			       pixbuf);
	  g_object_unref (pixbuf);

	  result = 1;
	}
      else
	g_error_free (err);

      UNBLOCK_INPUT;
    }

  return result;
}

int
xg_set_icon_from_xpm_data (FRAME_PTR f, const char **data)
{
  int result = 0;
  GdkPixbuf *pixbuf = gdk_pixbuf_new_from_xpm_data (data);

  if (!pixbuf)
    return 0;

  gtk_window_set_icon (GTK_WINDOW (FRAME_GTK_OUTER_WIDGET (f)), pixbuf);
  g_object_unref (pixbuf);
  return 1;
}
#endif /* USE_GTK */


/* Functions called only from `x_set_frame_param'
   to set individual parameters.

   If FRAME_X_WINDOW (f) is 0,
   the frame is being created and its X-window does not exist yet.
   In that case, just record the parameter's new value
   in the standard place; do not attempt to change the window.  */

void
x_set_foreground_color (struct frame *f, Lisp_Object arg, Lisp_Object oldval)
{
  struct x_output *x = f->output_data.x;
  unsigned long fg, old_fg;

  fg = x_decode_color (f, arg, BLACK_PIX_DEFAULT (f));
  old_fg = FRAME_FOREGROUND_PIXEL (f);
  FRAME_FOREGROUND_PIXEL (f) = fg;

  if (FRAME_X_WINDOW (f) != 0)
    {
      Display *dpy = FRAME_X_DISPLAY (f);

      BLOCK_INPUT;
      XSetForeground (dpy, x->normal_gc, fg);
      XSetBackground (dpy, x->reverse_gc, fg);

      if (x->cursor_pixel == old_fg)
	{
	  unload_color (f, x->cursor_pixel);
	  x->cursor_pixel = x_copy_color (f, fg);
	  XSetBackground (dpy, x->cursor_gc, x->cursor_pixel);
	}

      UNBLOCK_INPUT;

      update_face_from_frame_parameter (f, Qforeground_color, arg);

      if (FRAME_VISIBLE_P (f))
        redraw_frame (f);
    }

  unload_color (f, old_fg);
}

void
x_set_background_color (struct frame *f, Lisp_Object arg, Lisp_Object oldval)
{
  struct x_output *x = f->output_data.x;
  unsigned long bg;

  bg = x_decode_color (f, arg, WHITE_PIX_DEFAULT (f));
  unload_color (f, FRAME_BACKGROUND_PIXEL (f));
  FRAME_BACKGROUND_PIXEL (f) = bg;

  if (FRAME_X_WINDOW (f) != 0)
    {
      Display *dpy = FRAME_X_DISPLAY (f);

      BLOCK_INPUT;
      XSetBackground (dpy, x->normal_gc, bg);
      XSetForeground (dpy, x->reverse_gc, bg);
      XSetWindowBackground (dpy, FRAME_X_WINDOW (f), bg);
      XSetForeground (dpy, x->cursor_gc, bg);

#ifdef USE_GTK
      xg_set_background_color (f, bg);
#endif

#ifndef USE_TOOLKIT_SCROLL_BARS /* Turns out to be annoying with
				   toolkit scroll bars.  */
      {
	Lisp_Object bar;
	for (bar = FRAME_SCROLL_BARS (f);
	     !NILP (bar);
	     bar = XSCROLL_BAR (bar)->next)
	  {
	    Window window = XSCROLL_BAR (bar)->x_window;
	    XSetWindowBackground (dpy, window, bg);
	  }
      }
#endif /* USE_TOOLKIT_SCROLL_BARS */

      UNBLOCK_INPUT;
      update_face_from_frame_parameter (f, Qbackground_color, arg);

      if (FRAME_VISIBLE_P (f))
        redraw_frame (f);
    }
}

static Cursor
make_invisible_cursor (struct frame *f)
{
  Display *dpy = FRAME_X_DISPLAY (f);
  static char const no_data[] = { 0 };
  Pixmap pix;
  XColor col;
  Cursor c;

  x_catch_errors (dpy);
  pix = XCreateBitmapFromData (dpy, FRAME_X_DISPLAY_INFO (f)->root_window,
                               no_data, 1, 1);
  if (! x_had_errors_p (dpy) && pix != None)
    {
      col.pixel = 0;
      col.red = col.green = col.blue = 0;
      col.flags = DoRed | DoGreen | DoBlue;
      c = XCreatePixmapCursor (dpy, pix, pix, &col, &col, 0, 0);
      if (x_had_errors_p (dpy) || c == None)
        c = 0;
      XFreePixmap (dpy, pix);
    }

  x_uncatch_errors ();

  return c;
}

void
x_set_mouse_color (struct frame *f, Lisp_Object arg, Lisp_Object oldval)
{
  struct x_output *x = f->output_data.x;
  Display *dpy = FRAME_X_DISPLAY (f);
  Cursor cursor, nontext_cursor, mode_cursor, hand_cursor;
  Cursor hourglass_cursor, horizontal_drag_cursor;
  unsigned long pixel = x_decode_color (f, arg, BLACK_PIX_DEFAULT (f));
  unsigned long mask_color = FRAME_BACKGROUND_PIXEL (f);

  /* Don't let pointers be invisible.  */
  if (mask_color == pixel)
    {
      x_free_colors (f, &pixel, 1);
      pixel = x_copy_color (f, FRAME_FOREGROUND_PIXEL (f));
    }

  unload_color (f, x->mouse_pixel);
  x->mouse_pixel = pixel;

  BLOCK_INPUT;

  /* It's not okay to crash if the user selects a screwy cursor.  */
  x_catch_errors (dpy);

  if (!NILP (Vx_pointer_shape))
    {
      CHECK_NUMBER (Vx_pointer_shape);
      cursor = XCreateFontCursor (dpy, XINT (Vx_pointer_shape));
    }
  else
    cursor = XCreateFontCursor (dpy, XC_xterm);
  x_check_errors (dpy, "bad text pointer cursor: %s");

  if (!NILP (Vx_nontext_pointer_shape))
    {
      CHECK_NUMBER (Vx_nontext_pointer_shape);
      nontext_cursor
	= XCreateFontCursor (dpy, XINT (Vx_nontext_pointer_shape));
    }
  else
    nontext_cursor = XCreateFontCursor (dpy, XC_left_ptr);
  x_check_errors (dpy, "bad nontext pointer cursor: %s");

  if (!NILP (Vx_hourglass_pointer_shape))
    {
      CHECK_NUMBER (Vx_hourglass_pointer_shape);
      hourglass_cursor
	= XCreateFontCursor (dpy, XINT (Vx_hourglass_pointer_shape));
    }
  else
    hourglass_cursor = XCreateFontCursor (dpy, XC_watch);
  x_check_errors (dpy, "bad hourglass pointer cursor: %s");

  if (!NILP (Vx_mode_pointer_shape))
    {
      CHECK_NUMBER (Vx_mode_pointer_shape);
      mode_cursor = XCreateFontCursor (dpy, XINT (Vx_mode_pointer_shape));
    }
  else
    mode_cursor = XCreateFontCursor (dpy, XC_xterm);
  x_check_errors (dpy, "bad modeline pointer cursor: %s");

  if (!NILP (Vx_sensitive_text_pointer_shape))
    {
      CHECK_NUMBER (Vx_sensitive_text_pointer_shape);
      hand_cursor
	= XCreateFontCursor (dpy, XINT (Vx_sensitive_text_pointer_shape));
    }
  else
    hand_cursor = XCreateFontCursor (dpy, XC_hand2);

  if (!NILP (Vx_window_horizontal_drag_shape))
    {
      CHECK_NUMBER (Vx_window_horizontal_drag_shape);
      horizontal_drag_cursor
	= XCreateFontCursor (dpy, XINT (Vx_window_horizontal_drag_shape));
    }
  else
    horizontal_drag_cursor
      = XCreateFontCursor (dpy, XC_sb_h_double_arrow);

  /* Check and report errors with the above calls.  */
  x_check_errors (dpy, "can't set cursor shape: %s");
  x_uncatch_errors ();

  {
    XColor fore_color, back_color;

    fore_color.pixel = x->mouse_pixel;
    x_query_color (f, &fore_color);
    back_color.pixel = mask_color;
    x_query_color (f, &back_color);

    XRecolorCursor (dpy, cursor, &fore_color, &back_color);
    XRecolorCursor (dpy, nontext_cursor, &fore_color, &back_color);
    XRecolorCursor (dpy, mode_cursor, &fore_color, &back_color);
    XRecolorCursor (dpy, hand_cursor, &fore_color, &back_color);
    XRecolorCursor (dpy, hourglass_cursor, &fore_color, &back_color);
    XRecolorCursor (dpy, horizontal_drag_cursor, &fore_color, &back_color);
  }

  if (FRAME_X_WINDOW (f) != 0)
    XDefineCursor (dpy, FRAME_X_WINDOW (f),
                   f->output_data.x->current_cursor = cursor);

  if (FRAME_X_DISPLAY_INFO (f)->invisible_cursor == 0)
    FRAME_X_DISPLAY_INFO (f)->invisible_cursor = make_invisible_cursor (f);

  if (cursor != x->text_cursor
      && x->text_cursor != 0)
    XFreeCursor (dpy, x->text_cursor);
  x->text_cursor = cursor;

  if (nontext_cursor != x->nontext_cursor
      && x->nontext_cursor != 0)
    XFreeCursor (dpy, x->nontext_cursor);
  x->nontext_cursor = nontext_cursor;

  if (hourglass_cursor != x->hourglass_cursor
      && x->hourglass_cursor != 0)
    XFreeCursor (dpy, x->hourglass_cursor);
  x->hourglass_cursor = hourglass_cursor;

  if (mode_cursor != x->modeline_cursor
      && x->modeline_cursor != 0)
    XFreeCursor (dpy, f->output_data.x->modeline_cursor);
  x->modeline_cursor = mode_cursor;

  if (hand_cursor != x->hand_cursor
      && x->hand_cursor != 0)
    XFreeCursor (dpy, x->hand_cursor);
  x->hand_cursor = hand_cursor;

  if (horizontal_drag_cursor != x->horizontal_drag_cursor
      && x->horizontal_drag_cursor != 0)
    XFreeCursor (dpy, x->horizontal_drag_cursor);
  x->horizontal_drag_cursor = horizontal_drag_cursor;

  XFlush (dpy);
  UNBLOCK_INPUT;

  update_face_from_frame_parameter (f, Qmouse_color, arg);
}

void
x_set_cursor_color (struct frame *f, Lisp_Object arg, Lisp_Object oldval)
{
  unsigned long fore_pixel, pixel;
  int fore_pixel_allocated_p = 0, pixel_allocated_p = 0;
  struct x_output *x = f->output_data.x;

  if (!NILP (Vx_cursor_fore_pixel))
    {
      fore_pixel = x_decode_color (f, Vx_cursor_fore_pixel,
				   WHITE_PIX_DEFAULT (f));
      fore_pixel_allocated_p = 1;
    }
  else
    fore_pixel = FRAME_BACKGROUND_PIXEL (f);

  pixel = x_decode_color (f, arg, BLACK_PIX_DEFAULT (f));
  pixel_allocated_p = 1;

  /* Make sure that the cursor color differs from the background color.  */
  if (pixel == FRAME_BACKGROUND_PIXEL (f))
    {
      if (pixel_allocated_p)
	{
	  x_free_colors (f, &pixel, 1);
	  pixel_allocated_p = 0;
	}

      pixel = x->mouse_pixel;
      if (pixel == fore_pixel)
	{
	  if (fore_pixel_allocated_p)
	    {
	      x_free_colors (f, &fore_pixel, 1);
	      fore_pixel_allocated_p = 0;
	    }
	  fore_pixel = FRAME_BACKGROUND_PIXEL (f);
	}
    }

  unload_color (f, x->cursor_foreground_pixel);
  if (!fore_pixel_allocated_p)
    fore_pixel = x_copy_color (f, fore_pixel);
  x->cursor_foreground_pixel = fore_pixel;

  unload_color (f, x->cursor_pixel);
  if (!pixel_allocated_p)
    pixel = x_copy_color (f, pixel);
  x->cursor_pixel = pixel;

  if (FRAME_X_WINDOW (f) != 0)
    {
      BLOCK_INPUT;
      XSetBackground (FRAME_X_DISPLAY (f), x->cursor_gc, x->cursor_pixel);
      XSetForeground (FRAME_X_DISPLAY (f), x->cursor_gc, fore_pixel);
      UNBLOCK_INPUT;

      if (FRAME_VISIBLE_P (f))
	{
	  x_update_cursor (f, 0);
	  x_update_cursor (f, 1);
	}
    }

  update_face_from_frame_parameter (f, Qcursor_color, arg);
}

/* Set the border-color of frame F to pixel value PIX.
   Note that this does not fully take effect if done before
   F has an x-window.  */

void
x_set_border_pixel (struct frame *f, int pix)
{
  unload_color (f, f->output_data.x->border_pixel);
  f->output_data.x->border_pixel = pix;

  if (FRAME_X_WINDOW (f) != 0 && f->border_width > 0)
    {
      BLOCK_INPUT;
      XSetWindowBorder (FRAME_X_DISPLAY (f), FRAME_X_WINDOW (f),
			(unsigned long)pix);
      UNBLOCK_INPUT;

      if (FRAME_VISIBLE_P (f))
        redraw_frame (f);
    }
}

/* Set the border-color of frame F to value described by ARG.
   ARG can be a string naming a color.
   The border-color is used for the border that is drawn by the X server.
   Note that this does not fully take effect if done before
   F has an x-window; it must be redone when the window is created.

   Note: this is done in two routines because of the way X10 works.

   Note: under X11, this is normally the province of the window manager,
   and so emacs' border colors may be overridden.  */

void
x_set_border_color (struct frame *f, Lisp_Object arg, Lisp_Object oldval)
{
  int pix;

  CHECK_STRING (arg);
  pix = x_decode_color (f, arg, BLACK_PIX_DEFAULT (f));
  x_set_border_pixel (f, pix);
  update_face_from_frame_parameter (f, Qborder_color, arg);
}


void
x_set_cursor_type (FRAME_PTR f, Lisp_Object arg, Lisp_Object oldval)
{
  set_frame_cursor_types (f, arg);

  /* Make sure the cursor gets redrawn.  */
  cursor_type_changed = 1;
}

void
x_set_icon_type (struct frame *f, Lisp_Object arg, Lisp_Object oldval)
{
  int result;

  if (STRINGP (arg))
    {
      if (STRINGP (oldval) && EQ (Fstring_equal (oldval, arg), Qt))
	return;
    }
  else if (!STRINGP (oldval) && EQ (oldval, Qnil) == EQ (arg, Qnil))
    return;

  BLOCK_INPUT;
  if (NILP (arg))
    result = x_text_icon (f,
			  (char *) SDATA ((!NILP (f->icon_name)
					     ? f->icon_name
					     : f->name)));
  else
    result = x_bitmap_icon (f, arg);

  if (result)
    {
      UNBLOCK_INPUT;
      error ("No icon window available");
    }

  XFlush (FRAME_X_DISPLAY (f));
  UNBLOCK_INPUT;
}

void
x_set_icon_name (struct frame *f, Lisp_Object arg, Lisp_Object oldval)
{
  int result;

  if (STRINGP (arg))
    {
      if (STRINGP (oldval) && EQ (Fstring_equal (oldval, arg), Qt))
	return;
    }
  else if (!NILP (arg) || NILP (oldval))
    return;

  f->icon_name = arg;

  if (f->output_data.x->icon_bitmap != 0)
    return;

  BLOCK_INPUT;

  result = x_text_icon (f,
			(char *) SDATA ((!NILP (f->icon_name)
					 ? f->icon_name
					 : !NILP (f->title)
					 ? f->title
					 : f->name)));

  if (result)
    {
      UNBLOCK_INPUT;
      error ("No icon window available");
    }

  XFlush (FRAME_X_DISPLAY (f));
  UNBLOCK_INPUT;
}


void
x_set_menu_bar_lines (struct frame *f, Lisp_Object value, Lisp_Object oldval)
{
  int nlines;
#if ! defined (USE_X_TOOLKIT) && ! defined (USE_GTK)
  int olines = FRAME_MENU_BAR_LINES (f);
#endif

  /* Right now, menu bars don't work properly in minibuf-only frames;
     most of the commands try to apply themselves to the minibuffer
     frame itself, and get an error because you can't switch buffers
     in or split the minibuffer window.  */
  if (FRAME_MINIBUF_ONLY_P (f))
    return;

  if (INTEGERP (value))
    nlines = XINT (value);
  else
    nlines = 0;

  /* Make sure we redisplay all windows in this frame.  */
  windows_or_buffers_changed++;

#if defined (USE_X_TOOLKIT) || defined (USE_GTK)
  FRAME_MENU_BAR_LINES (f) = 0;
  if (nlines)
    {
      FRAME_EXTERNAL_MENU_BAR (f) = 1;
      if (FRAME_X_P (f) && f->output_data.x->menubar_widget == 0)
	/* Make sure next redisplay shows the menu bar.  */
	XWINDOW (FRAME_SELECTED_WINDOW (f))->update_mode_line = Qt;
    }
  else
    {
      if (FRAME_EXTERNAL_MENU_BAR (f) == 1)
	free_frame_menubar (f);
      FRAME_EXTERNAL_MENU_BAR (f) = 0;
      if (FRAME_X_P (f))
	f->output_data.x->menubar_widget = 0;
    }
#else /* not USE_X_TOOLKIT && not USE_GTK */
  FRAME_MENU_BAR_LINES (f) = nlines;
  change_window_heights (f->root_window, nlines - olines);

  /* If the menu bar height gets changed, the internal border below
     the top margin has to be cleared.  Also, if the menu bar gets
     larger, the area for the added lines has to be cleared except for
     the first menu bar line that is to be drawn later.  */
  if (nlines != olines)
    {
      int height = FRAME_INTERNAL_BORDER_WIDTH (f);
      int width = FRAME_PIXEL_WIDTH (f);
      int y;

      /* height can be zero here. */
      if (height > 0 && width > 0)
	{
	  y = FRAME_TOP_MARGIN_HEIGHT (f);

	  BLOCK_INPUT;
	  x_clear_area (FRAME_X_DISPLAY (f), FRAME_X_WINDOW (f),
			0, y, width, height, False);
	  UNBLOCK_INPUT;
	}

      if (nlines > 1 && nlines > olines)
	{
	  y = (olines == 0 ? 1 : olines) * FRAME_LINE_HEIGHT (f);
	  height = nlines * FRAME_LINE_HEIGHT (f) - y;

	  BLOCK_INPUT;
	  x_clear_area (FRAME_X_DISPLAY (f), FRAME_X_WINDOW (f),
			0, y, width, height, False);
	  UNBLOCK_INPUT;
	}

      if (nlines == 0 && WINDOWP (f->menu_bar_window))
	clear_glyph_matrix (XWINDOW (f->menu_bar_window)->current_matrix);
    }
#endif /* not USE_X_TOOLKIT && not USE_GTK */
  adjust_glyphs (f);
}


/* Set the number of lines used for the tool bar of frame F to VALUE.
   VALUE not an integer, or < 0 means set the lines to zero.  OLDVAL
   is the old number of tool bar lines.  This function changes the
   height of all windows on frame F to match the new tool bar height.
   The frame's height doesn't change.  */

void
x_set_tool_bar_lines (struct frame *f, Lisp_Object value, Lisp_Object oldval)
{
  int delta, nlines, root_height;
  Lisp_Object root_window;

  /* Treat tool bars like menu bars.  */
  if (FRAME_MINIBUF_ONLY_P (f))
    return;

  /* Use VALUE only if an integer >= 0.  */
  if (INTEGERP (value) && XINT (value) >= 0)
    nlines = XFASTINT (value);
  else
    nlines = 0;

#ifdef USE_GTK
  FRAME_TOOL_BAR_LINES (f) = 0;
  if (nlines)
    {
      FRAME_EXTERNAL_TOOL_BAR (f) = 1;
      if (FRAME_X_P (f) && f->output_data.x->toolbar_widget == 0)
	/* Make sure next redisplay shows the tool bar.  */
	XWINDOW (FRAME_SELECTED_WINDOW (f))->update_mode_line = Qt;
      update_frame_tool_bar (f);
    }
  else
    {
      if (FRAME_EXTERNAL_TOOL_BAR (f))
        free_frame_tool_bar (f);
      FRAME_EXTERNAL_TOOL_BAR (f) = 0;
    }

  return;
#endif

     /* Make sure we redisplay all windows in this frame.  */
  ++windows_or_buffers_changed;

  delta = nlines - FRAME_TOOL_BAR_LINES (f);

  /* Don't resize the tool-bar to more than we have room for.  */
  root_window = FRAME_ROOT_WINDOW (f);
  root_height = WINDOW_TOTAL_LINES (XWINDOW (root_window));
  if (root_height - delta < 1)
    {
      delta = root_height - 1;
      nlines = FRAME_TOOL_BAR_LINES (f) + delta;
    }

  FRAME_TOOL_BAR_LINES (f) = nlines;
  change_window_heights (root_window, delta);
  adjust_glyphs (f);

  /* We also have to make sure that the internal border at the top of
     the frame, below the menu bar or tool bar, is redrawn when the
     tool bar disappears.  This is so because the internal border is
     below the tool bar if one is displayed, but is below the menu bar
     if there isn't a tool bar.  The tool bar draws into the area
     below the menu bar.  */
  if (FRAME_X_WINDOW (f) && FRAME_TOOL_BAR_LINES (f) == 0)
    {
      clear_frame (f);
      clear_current_matrices (f);
    }

  /* If the tool bar gets smaller, the internal border below it
     has to be cleared.  It was formerly part of the display
     of the larger tool bar, and updating windows won't clear it.  */
  if (delta < 0)
    {
      int height = FRAME_INTERNAL_BORDER_WIDTH (f);
      int width = FRAME_PIXEL_WIDTH (f);
      int y = (FRAME_MENU_BAR_LINES (f) + nlines) * FRAME_LINE_HEIGHT (f);

      /* height can be zero here. */
      if (height > 0 && width > 0)
	{
          BLOCK_INPUT;
          x_clear_area (FRAME_X_DISPLAY (f), FRAME_X_WINDOW (f),
                        0, y, width, height, False);
          UNBLOCK_INPUT;
        }

      if (WINDOWP (f->tool_bar_window))
	clear_glyph_matrix (XWINDOW (f->tool_bar_window)->current_matrix);
    }
}


/* Set the foreground color for scroll bars on frame F to VALUE.
   VALUE should be a string, a color name.  If it isn't a string or
   isn't a valid color name, do nothing.  OLDVAL is the old value of
   the frame parameter.  */

void
x_set_scroll_bar_foreground (struct frame *f, Lisp_Object value, Lisp_Object oldval)
{
  unsigned long pixel;

  if (STRINGP (value))
    pixel = x_decode_color (f, value, BLACK_PIX_DEFAULT (f));
  else
    pixel = -1;

  if (f->output_data.x->scroll_bar_foreground_pixel != -1)
    unload_color (f, f->output_data.x->scroll_bar_foreground_pixel);

  f->output_data.x->scroll_bar_foreground_pixel = pixel;
  if (FRAME_X_WINDOW (f) && FRAME_VISIBLE_P (f))
    {
      /* Remove all scroll bars because they have wrong colors.  */
      if (FRAME_TERMINAL (f)->condemn_scroll_bars_hook)
	(*FRAME_TERMINAL (f)->condemn_scroll_bars_hook) (f);
      if (FRAME_TERMINAL (f)->judge_scroll_bars_hook)
	(*FRAME_TERMINAL (f)->judge_scroll_bars_hook) (f);

      update_face_from_frame_parameter (f, Qscroll_bar_foreground, value);
      redraw_frame (f);
    }
}


/* Set the background color for scroll bars on frame F to VALUE VALUE
   should be a string, a color name.  If it isn't a string or isn't a
   valid color name, do nothing.  OLDVAL is the old value of the frame
   parameter.  */

void
x_set_scroll_bar_background (struct frame *f, Lisp_Object value, Lisp_Object oldval)
{
  unsigned long pixel;

  if (STRINGP (value))
    pixel = x_decode_color (f, value, WHITE_PIX_DEFAULT (f));
  else
    pixel = -1;

  if (f->output_data.x->scroll_bar_background_pixel != -1)
    unload_color (f, f->output_data.x->scroll_bar_background_pixel);

#ifdef USE_TOOLKIT_SCROLL_BARS
  /* Scrollbar shadow colors.  */
  if (f->output_data.x->scroll_bar_top_shadow_pixel != -1)
    {
      unload_color (f, f->output_data.x->scroll_bar_top_shadow_pixel);
      f->output_data.x->scroll_bar_top_shadow_pixel = -1;
    }
  if (f->output_data.x->scroll_bar_bottom_shadow_pixel != -1)
    {
      unload_color (f, f->output_data.x->scroll_bar_bottom_shadow_pixel);
      f->output_data.x->scroll_bar_bottom_shadow_pixel = -1;
    }
#endif /* USE_TOOLKIT_SCROLL_BARS */

  f->output_data.x->scroll_bar_background_pixel = pixel;
  if (FRAME_X_WINDOW (f) && FRAME_VISIBLE_P (f))
    {
      /* Remove all scroll bars because they have wrong colors.  */
      if (FRAME_TERMINAL (f)->condemn_scroll_bars_hook)
	(*FRAME_TERMINAL (f)->condemn_scroll_bars_hook) (f);
      if (FRAME_TERMINAL (f)->judge_scroll_bars_hook)
	(*FRAME_TERMINAL (f)->judge_scroll_bars_hook) (f);

      update_face_from_frame_parameter (f, Qscroll_bar_background, value);
      redraw_frame (f);
    }
}


/* Encode Lisp string STRING as a text in a format appropriate for
   XICCC (X Inter Client Communication Conventions).

   This can call Lisp code, so callers must GCPRO.

   If STRING contains only ASCII characters, do no conversion and
   return the string data of STRING.  Otherwise, encode the text by
   CODING_SYSTEM, and return a newly allocated memory area which
   should be freed by `xfree' by a caller.

   SELECTIONP non-zero means the string is being encoded for an X
   selection, so it is safe to run pre-write conversions (which
   may run Lisp code).

   Store the byte length of resulting text in *TEXT_BYTES.

   If the text contains only ASCII and Latin-1, store 1 in *STRING_P,
   which means that the `encoding' of the result can be `STRING'.
   Otherwise store 0 in *STRINGP, which means that the `encoding' of
   the result should be `COMPOUND_TEXT'.  */

static unsigned char *
x_encode_text (Lisp_Object string, Lisp_Object coding_system, int selectionp, int *text_bytes, int *stringp, int *freep)
{
  int result = string_xstring_p (string);
  struct coding_system coding;

  if (result == 0)
    {
      /* No multibyte character in OBJ.  We need not encode it.  */
      *text_bytes = SBYTES (string);
      *stringp = 1;
      *freep = 0;
      return SDATA (string);
    }

  setup_coding_system (coding_system, &coding);
  coding.mode |= (CODING_MODE_SAFE_ENCODING | CODING_MODE_LAST_BLOCK);
  /* We suppress producing escape sequences for composition.  */
  coding.common_flags &= ~CODING_ANNOTATION_MASK;
  coding.dst_bytes = SCHARS (string) * 2;
  coding.destination = (unsigned char *) xmalloc (coding.dst_bytes);
  encode_coding_object (&coding, string, 0, 0,
			SCHARS (string), SBYTES (string), Qnil);
  *text_bytes = coding.produced;
  *stringp = (result == 1 || !EQ (coding_system, Qcompound_text));
  *freep = 1;
  return coding.destination;
}


/* Set the WM name to NAME for frame F. Also set the icon name.
   If the frame already has an icon name, use that, otherwise set the
   icon name to NAME.  */

static void
x_set_name_internal (FRAME_PTR f, Lisp_Object name)
{
  if (FRAME_X_WINDOW (f))
    {
      BLOCK_INPUT;
      {
	XTextProperty text, icon;
	int bytes, stringp;
        int do_free_icon_value = 0, do_free_text_value = 0;
	Lisp_Object coding_system;
	Lisp_Object encoded_name;
	Lisp_Object encoded_icon_name;
	struct gcpro gcpro1;

	/* As ENCODE_UTF_8 may cause GC and relocation of string data,
	   we use it before x_encode_text that may return string data.  */
	GCPRO1 (name);
	encoded_name = ENCODE_UTF_8 (name);
	UNGCPRO;

	coding_system = Qcompound_text;
	/* Note: Encoding strategy

	   We encode NAME by compound-text and use "COMPOUND-TEXT" in
	   text.encoding.  But, there are non-internationalized window
	   managers which don't support that encoding.  So, if NAME
	   contains only ASCII and 8859-1 characters, encode it by
	   iso-latin-1, and use "STRING" in text.encoding hoping that
	   such window managers at least analyze this format correctly,
	   i.e. treat 8-bit bytes as 8859-1 characters.

	   We may also be able to use "UTF8_STRING" in text.encoding
	   in the future which can encode all Unicode characters.
	   But, for the moment, there's no way to know that the
	   current window manager supports it or not.

	   Either way, we also set the _NET_WM_NAME and _NET_WM_ICON_NAME
	   properties.  Per the EWMH specification, those two properties
	   are always UTF8_STRING.  This matches what gtk_window_set_title()
	   does in the USE_GTK case. */
	text.value = x_encode_text (name, coding_system, 0, &bytes, &stringp,
				    &do_free_text_value);
	text.encoding = (stringp ? XA_STRING
			 : FRAME_X_DISPLAY_INFO (f)->Xatom_COMPOUND_TEXT);
	text.format = 8;
	text.nitems = bytes;

	if (!STRINGP (f->icon_name))
	  {
	    icon = text;
	    encoded_icon_name = encoded_name;
	  }
	else
	  {
	    /* See the above comment "Note: Encoding strategy".  */
	    icon.value = x_encode_text (f->icon_name, coding_system, 0,
					&bytes, &stringp, &do_free_icon_value);
	    icon.encoding = (stringp ? XA_STRING
			     : FRAME_X_DISPLAY_INFO (f)->Xatom_COMPOUND_TEXT);
	    icon.format = 8;
	    icon.nitems = bytes;

	    encoded_icon_name = ENCODE_UTF_8 (f->icon_name);
	  }

#ifdef USE_GTK
        gtk_window_set_title (GTK_WINDOW (FRAME_GTK_OUTER_WIDGET (f)),
                              (char *) SDATA (encoded_name));
#else /* not USE_GTK */
	XSetWMName (FRAME_X_DISPLAY (f), FRAME_OUTER_WINDOW (f), &text);
	XChangeProperty (FRAME_X_DISPLAY (f), FRAME_OUTER_WINDOW (f),
			 FRAME_X_DISPLAY_INFO (f)->Xatom_net_wm_name,
			 FRAME_X_DISPLAY_INFO (f)->Xatom_UTF8_STRING,
			 8, PropModeReplace,
			 (char *) SDATA (encoded_name),
			 SBYTES (encoded_name));
#endif /* not USE_GTK */

	XSetWMIconName (FRAME_X_DISPLAY (f), FRAME_OUTER_WINDOW (f), &icon);
	XChangeProperty (FRAME_X_DISPLAY (f), FRAME_OUTER_WINDOW (f),
			 FRAME_X_DISPLAY_INFO (f)->Xatom_net_wm_icon_name,
			 FRAME_X_DISPLAY_INFO (f)->Xatom_UTF8_STRING,
			 8, PropModeReplace,
			 (char *) SDATA (encoded_icon_name),
			 SBYTES (encoded_icon_name));

	if (do_free_icon_value)
	  xfree (icon.value);
	if (do_free_text_value)
	  xfree (text.value);
      }
      UNBLOCK_INPUT;
    }
}

/* Change the name of frame F to NAME.  If NAME is nil, set F's name to
       x_id_name.

   If EXPLICIT is non-zero, that indicates that lisp code is setting the
       name; if NAME is a string, set F's name to NAME and set
       F->explicit_name; if NAME is Qnil, then clear F->explicit_name.

   If EXPLICIT is zero, that indicates that Emacs redisplay code is
       suggesting a new name, which lisp code should override; if
       F->explicit_name is set, ignore the new name; otherwise, set it.  */

void
x_set_name (struct frame *f, Lisp_Object name, int explicit)
{
  /* Make sure that requests from lisp code override requests from
     Emacs redisplay code.  */
  if (explicit)
    {
      /* If we're switching from explicit to implicit, we had better
	 update the mode lines and thereby update the title.  */
      if (f->explicit_name && NILP (name))
	update_mode_lines = 1;

      f->explicit_name = ! NILP (name);
    }
  else if (f->explicit_name)
    return;

  /* If NAME is nil, set the name to the x_id_name.  */
  if (NILP (name))
    {
      /* Check for no change needed in this very common case
	 before we do any consing.  */
      if (!strcmp (FRAME_X_DISPLAY_INFO (f)->x_id_name,
		   SDATA (f->name)))
	return;
      name = build_string (FRAME_X_DISPLAY_INFO (f)->x_id_name);
    }
  else
    CHECK_STRING (name);

  /* Don't change the name if it's already NAME.  */
  if (! NILP (Fstring_equal (name, f->name)))
    return;

  f->name = name;

  /* For setting the frame title, the title parameter should override
     the name parameter.  */
  if (! NILP (f->title))
    name = f->title;

  x_set_name_internal (f, name);
}

/* This function should be called when the user's lisp code has
   specified a name for the frame; the name will override any set by the
   redisplay code.  */
void
x_explicitly_set_name (FRAME_PTR f, Lisp_Object arg, Lisp_Object oldval)
{
  x_set_name (f, arg, 1);
}

/* This function should be called by Emacs redisplay code to set the
   name; names set this way will never override names set by the user's
   lisp code.  */
void
x_implicitly_set_name (FRAME_PTR f, Lisp_Object arg, Lisp_Object oldval)
{
  x_set_name (f, arg, 0);
}

/* Change the title of frame F to NAME.
   If NAME is nil, use the frame name as the title.  */

void
x_set_title (struct frame *f, Lisp_Object name, Lisp_Object old_name)
{
  /* Don't change the title if it's already NAME.  */
  if (EQ (name, f->title))
    return;

  update_mode_lines = 1;

  f->title = name;

  if (NILP (name))
    name = f->name;
  else
    CHECK_STRING (name);

  x_set_name_internal (f, name);
}

void
x_set_scroll_bar_default_width (struct frame *f)
{
  int wid = FRAME_COLUMN_WIDTH (f);

#ifdef USE_TOOLKIT_SCROLL_BARS
  /* A minimum width of 14 doesn't look good for toolkit scroll bars.  */
  int width = 16 + 2 * VERTICAL_SCROLL_BAR_WIDTH_TRIM;
  FRAME_CONFIG_SCROLL_BAR_COLS (f) = (width + wid - 1) / wid;
  FRAME_CONFIG_SCROLL_BAR_WIDTH (f) = width;
#else
  /* Make the actual width at least 14 pixels and a multiple of a
     character width.  */
  FRAME_CONFIG_SCROLL_BAR_COLS (f) = (14 + wid - 1) / wid;

  /* Use all of that space (aside from required margins) for the
     scroll bar.  */
  FRAME_CONFIG_SCROLL_BAR_WIDTH (f) = 0;
#endif
}


/* Record in frame F the specified or default value according to ALIST
   of the parameter named PROP (a Lisp symbol).  If no value is
   specified for PROP, look for an X default for XPROP on the frame
   named NAME.  If that is not found either, use the value DEFLT.  */

static Lisp_Object
x_default_scroll_bar_color_parameter (struct frame *f,
				      Lisp_Object alist, Lisp_Object prop,
				      char *xprop, char *xclass,
				      int foreground_p)
{
  struct x_display_info *dpyinfo = FRAME_X_DISPLAY_INFO (f);
  Lisp_Object tem;

  tem = x_get_arg (dpyinfo, alist, prop, xprop, xclass, RES_TYPE_STRING);
  if (EQ (tem, Qunbound))
    {
#ifdef USE_TOOLKIT_SCROLL_BARS

      /* See if an X resource for the scroll bar color has been
	 specified.  */
      tem = display_x_get_resource (dpyinfo,
				    build_string (foreground_p
						  ? "foreground"
						  : "background"),
				    empty_unibyte_string,
				    build_string ("verticalScrollBar"),
				    empty_unibyte_string);
      if (!STRINGP (tem))
	{
	  /* If nothing has been specified, scroll bars will use a
	     toolkit-dependent default.  Because these defaults are
	     difficult to get at without actually creating a scroll
	     bar, use nil to indicate that no color has been
	     specified.  */
	  tem = Qnil;
	}

#else /* not USE_TOOLKIT_SCROLL_BARS */

      tem = Qnil;

#endif /* not USE_TOOLKIT_SCROLL_BARS */
    }

  x_set_frame_parameters (f, Fcons (Fcons (prop, tem), Qnil));
  return tem;
}




#ifdef USE_X_TOOLKIT

/* If the WM_PROTOCOLS property does not already contain WM_TAKE_FOCUS,
   WM_DELETE_WINDOW, and WM_SAVE_YOURSELF, then add them.  (They may
   already be present because of the toolkit (Motif adds some of them,
   for example, but Xt doesn't).  */

static void
hack_wm_protocols (FRAME_PTR f, Widget widget)
{
  Display *dpy = XtDisplay (widget);
  Window w = XtWindow (widget);
  int need_delete = 1;
  int need_focus = 1;
  int need_save = 1;

  BLOCK_INPUT;
  {
    Atom type;
    unsigned char *catoms;
    int format = 0;
    unsigned long nitems = 0;
    unsigned long bytes_after;

    if ((XGetWindowProperty (dpy, w,
			     FRAME_X_DISPLAY_INFO (f)->Xatom_wm_protocols,
			     (long)0, (long)100, False, XA_ATOM,
			     &type, &format, &nitems, &bytes_after,
			     &catoms)
	 == Success)
	&& format == 32 && type == XA_ATOM)
      {
	Atom *atoms = (Atom *) catoms;
	while (nitems > 0)
	  {
	    nitems--;
	    if (atoms[nitems]
		== FRAME_X_DISPLAY_INFO (f)->Xatom_wm_delete_window)
	      need_delete = 0;
	    else if (atoms[nitems]
		     == FRAME_X_DISPLAY_INFO (f)->Xatom_wm_take_focus)
	      need_focus = 0;
	    else if (atoms[nitems]
		     == FRAME_X_DISPLAY_INFO (f)->Xatom_wm_save_yourself)
	      need_save = 0;
	  }
      }
    if (catoms)
      XFree (catoms);
  }
  {
    Atom props [10];
    int count = 0;
    if (need_delete)
      props[count++] = FRAME_X_DISPLAY_INFO (f)->Xatom_wm_delete_window;
    if (need_focus)
      props[count++] = FRAME_X_DISPLAY_INFO (f)->Xatom_wm_take_focus;
    if (need_save)
      props[count++] = FRAME_X_DISPLAY_INFO (f)->Xatom_wm_save_yourself;
    if (count)
      XChangeProperty (dpy, w, FRAME_X_DISPLAY_INFO (f)->Xatom_wm_protocols,
		       XA_ATOM, 32, PropModeAppend,
		       (unsigned char *) props, count);
  }
  UNBLOCK_INPUT;
}
#endif



/* Support routines for XIC (X Input Context).  */

#ifdef HAVE_X_I18N

static XFontSet xic_create_xfontset (struct frame *);
static XIMStyle best_xim_style (XIMStyles *, XIMStyles *);


/* Supported XIM styles, ordered by preference.  */

static XIMStyle supported_xim_styles[] =
{
  XIMPreeditPosition | XIMStatusArea,
  XIMPreeditPosition | XIMStatusNothing,
  XIMPreeditPosition | XIMStatusNone,
  XIMPreeditNothing | XIMStatusArea,
  XIMPreeditNothing | XIMStatusNothing,
  XIMPreeditNothing | XIMStatusNone,
  XIMPreeditNone | XIMStatusArea,
  XIMPreeditNone | XIMStatusNothing,
  XIMPreeditNone | XIMStatusNone,
  0,
};


/* Create an X fontset on frame F with base font name BASE_FONTNAME.  */

const char xic_defaut_fontset[] = "-*-*-*-r-normal--14-*-*-*-*-*-*-*";

/* Create an Xt fontset spec from the name of a base font.
   If `motif' is True use the Motif syntax.  */
char *
xic_create_fontsetname (const char *base_fontname, int motif)
{
  const char *sep = motif ? ";" : ",";
  char *fontsetname;

  /* Make a fontset name from the base font name.  */
  if (xic_defaut_fontset == base_fontname)
    { /* There is no base font name, use the default.  */
      int len = strlen (base_fontname) + 2;
      fontsetname = xmalloc (len);
      memset (fontsetname, 0, len);
      strcpy (fontsetname, base_fontname);
    }
  else
    {
      /* Make a fontset name from the base font name.
	 The font set will be made of the following elements:
	 - the base font.
	 - the base font where the charset spec is replaced by -*-*.
	 - the same but with the family also replaced with -*-*-.  */
      const char *p = base_fontname;
      int i;

      for (i = 0; *p; p++)
	if (*p == '-') i++;
      if (i != 14)
	{ /* As the font name doesn't conform to XLFD, we can't
	     modify it to generalize it to allcs and allfamilies.
	     Use the specified font plus the default.  */
	  int len = strlen (base_fontname) + strlen (xic_defaut_fontset) + 3;
	  fontsetname = xmalloc (len);
	  memset (fontsetname, 0, len);
	  strcpy (fontsetname, base_fontname);
	  strcat (fontsetname, sep);
	  strcat (fontsetname, xic_defaut_fontset);
	}
      else
	{
	  int len;
	  const char *p1 = NULL, *p2 = NULL, *p3 = NULL;
	  char *font_allcs = NULL;
	  char *font_allfamilies = NULL;
	  char *font_all = NULL;
	  const char *allcs = "*-*-*-*-*-*-*";
	  const char *allfamilies = "-*-*-";
	  const char *all = "*-*-*-*-";
	  char *base;

	  for (i = 0, p = base_fontname; i < 8; p++)
	    {
	      if (*p == '-')
		{
		  i++;
		  if (i == 3)
		    p1 = p + 1;
		  else if (i == 7)
		    p2 = p + 1;
		  else if (i == 6)
		    p3 = p + 1;
		}
	    }
	  /* If base_fontname specifies ADSTYLE, make it a
	     wildcard.  */
	  if (*p3 != '*')
	    {
	      int diff = (p2 - p3) - 2;

	      base = alloca (strlen (base_fontname) + 1);
	      memcpy (base, base_fontname, p3 - base_fontname);
	      base[p3 - base_fontname] = '*';
	      base[(p3 - base_fontname) + 1] = '-';
	      strcpy (base + (p3 - base_fontname) + 2, p2);
	      p = base + (p - base_fontname) - diff;
	      p1 = base + (p1 - base_fontname);
	      p2 = base + (p2 - base_fontname) - diff;
	      base_fontname = base;
	    }

	  /* Build the font spec that matches all charsets.  */
	  len = p - base_fontname + strlen (allcs) + 1;
	  font_allcs = (char *) alloca (len);
	  memset (font_allcs, 0, len);
	  memcpy (font_allcs, base_fontname, p - base_fontname);
	  strcat (font_allcs, allcs);

	  /* Build the font spec that matches all families and
	     add-styles.  */
	  len = p - p1 + strlen (allcs) + strlen (allfamilies) + 1;
	  font_allfamilies = (char *) alloca (len);
	  memset (font_allfamilies, 0, len);
	  strcpy (font_allfamilies, allfamilies);
	  memcpy (font_allfamilies + strlen (allfamilies), p1, p - p1);
	  strcat (font_allfamilies, allcs);

	  /* Build the font spec that matches all.  */
	  len = p - p2 + strlen (allcs) + strlen (all) + strlen (allfamilies) + 1;
	  font_all = (char *) alloca (len);
	  memset (font_all, 0, len);
	  strcpy (font_all, allfamilies);
	  strcat (font_all, all);
	  memcpy (font_all + strlen (all) + strlen (allfamilies), p2, p - p2);
	  strcat (font_all, allcs);

	  /* Build the actual font set name.  */
	  len = strlen (base_fontname) + strlen (font_allcs)
	    + strlen (font_allfamilies) + strlen (font_all) + 5;
	  fontsetname = xmalloc (len);
	  memset (fontsetname, 0, len);
	  strcpy (fontsetname, base_fontname);
	  strcat (fontsetname, sep);
	  strcat (fontsetname, font_allcs);
	  strcat (fontsetname, sep);
	  strcat (fontsetname, font_allfamilies);
	  strcat (fontsetname, sep);
	  strcat (fontsetname, font_all);
	}
    }
  if (motif)
    strcat (fontsetname, ":");
  return fontsetname;
}

#ifdef DEBUG_XIC_FONTSET
static void
print_fontset_result (xfs, name, missing_list, missing_count)
     XFontSet xfs;
     char *name;
     char **missing_list;
     int missing_count;
{
  if (xfs)
    fprintf (stderr, "XIC Fontset created: %s\n", name);
  else
    {
      fprintf (stderr, "XIC Fontset failed: %s\n", name);
      while (missing_count-- > 0)
	{
	  fprintf (stderr, "  missing: %s\n", *missing_list);
	  missing_list++;
	}
    }

}
#endif

static XFontSet
xic_create_xfontset (struct frame *f)
{
  XFontSet xfs = NULL;
  struct font *font = FRAME_FONT (f);
  int pixel_size = font->pixel_size;
  Lisp_Object rest, frame;

  /* See if there is another frame already using same fontset.  */
  FOR_EACH_FRAME (rest, frame)
    {
      struct frame *cf = XFRAME (frame);

      if (cf != f && FRAME_LIVE_P (f) && FRAME_X_P (cf)
          && FRAME_X_DISPLAY_INFO (cf) == FRAME_X_DISPLAY_INFO (f)
	  && FRAME_FONT (f)
	  && FRAME_FONT (f)->pixel_size == pixel_size)
        {
          xfs = FRAME_XIC_FONTSET (cf);
          break;
        }
    }

  if (! xfs)
    {
      char buf[256];
      char **missing_list;
      int missing_count;
      char *def_string;
      const char *xlfd_format = "-*-*-medium-r-normal--%d-*-*-*-*-*";

      sprintf (buf, xlfd_format, pixel_size);
      missing_list = NULL;
      xfs = XCreateFontSet (FRAME_X_DISPLAY (f), buf,
			    &missing_list, &missing_count, &def_string);
#ifdef DEBUG_XIC_FONTSET
      print_fontset_result (xfs, buf, missing_list, missing_count);
#endif
      if (missing_list)
	XFreeStringList (missing_list);
      if (! xfs)
	{
	  /* List of pixel sizes most likely available.  Find one that
	     is closest to pixel_size.  */
	  int sizes[] = {0, 8, 10, 11, 12, 14, 17, 18, 20, 24, 26, 34, 0};
	  int *smaller, *larger;

	  for (smaller = sizes; smaller[1]; smaller++)
	    if (smaller[1] >= pixel_size)
	      break;
	  larger = smaller + 1;
	  if (*larger == pixel_size)
	    larger++;
	  while (*smaller || *larger)
	    {
	      int this_size;

	      if (! *larger)
		this_size = *smaller--;
	      else if (! *smaller)
		this_size = *larger++;
	      else if (pixel_size - *smaller < *larger - pixel_size)
		this_size = *smaller--;
	      else
		this_size = *larger++;
	      sprintf (buf, xlfd_format, this_size);
	      missing_list = NULL;
	      xfs = XCreateFontSet (FRAME_X_DISPLAY (f), buf,
				    &missing_list, &missing_count, &def_string);
#ifdef DEBUG_XIC_FONTSET
	      print_fontset_result (xfs, buf, missing_list, missing_count);
#endif
	      if (missing_list)
		XFreeStringList (missing_list);
	      if (xfs)
		break;
	    }
	}
      if (! xfs)
	{
	  char *last_resort = "-*-*-*-r-normal--*-*-*-*-*-*";

	  missing_list = NULL;
	  xfs = XCreateFontSet (FRAME_X_DISPLAY (f), last_resort,
				&missing_list, &missing_count, &def_string);
#ifdef DEBUG_XIC_FONTSET
	  print_fontset_result (xfs, last_resort, missing_list, missing_count);
#endif
	  if (missing_list)
	    XFreeStringList (missing_list);
	}

    }

  return xfs;
}

/* Free the X fontset of frame F if it is the last frame using it.  */

void
xic_free_xfontset (struct frame *f)
{
  Lisp_Object rest, frame;
  int shared_p = 0;

  if (!FRAME_XIC_FONTSET (f))
    return;

  /* See if there is another frame sharing the same fontset.  */
  FOR_EACH_FRAME (rest, frame)
    {
      struct frame *cf = XFRAME (frame);
      if (cf != f && FRAME_LIVE_P (f) && FRAME_X_P (cf)
          && FRAME_X_DISPLAY_INFO (cf) == FRAME_X_DISPLAY_INFO (f)
          && FRAME_XIC_FONTSET (cf) == FRAME_XIC_FONTSET (f))
        {
          shared_p = 1;
          break;
        }
    }

  if (!shared_p)
    /* The fontset is not used anymore.  It is safe to free it.  */
    XFreeFontSet (FRAME_X_DISPLAY (f), FRAME_XIC_FONTSET (f));

  if (FRAME_XIC_BASE_FONTNAME (f))
    xfree (FRAME_XIC_BASE_FONTNAME (f));
  FRAME_XIC_BASE_FONTNAME (f) = NULL;
  FRAME_XIC_FONTSET (f) = NULL;
}


/* Value is the best input style, given user preferences USER (already
   checked to be supported by Emacs), and styles supported by the
   input method XIM.  */

static XIMStyle
best_xim_style (XIMStyles *user, XIMStyles *xim)
{
  int i, j;

  for (i = 0; i < user->count_styles; ++i)
    for (j = 0; j < xim->count_styles; ++j)
      if (user->supported_styles[i] == xim->supported_styles[j])
	return user->supported_styles[i];

  /* Return the default style.  */
  return XIMPreeditNothing | XIMStatusNothing;
}

/* Create XIC for frame F. */

static XIMStyle xic_style;

void
create_frame_xic (struct frame *f)
{
  XIM xim;
  XIC xic = NULL;
  XFontSet xfs = NULL;

  if (FRAME_XIC (f))
    return;

  /* Create X fontset. */
  xfs = xic_create_xfontset (f);
  xim = FRAME_X_XIM (f);
  if (xim)
    {
      XRectangle s_area;
      XPoint spot;
      XVaNestedList preedit_attr;
      XVaNestedList status_attr;

      s_area.x = 0; s_area.y = 0; s_area.width = 1; s_area.height = 1;
      spot.x = 0; spot.y = 1;

      /* Determine XIC style.  */
      if (xic_style == 0)
	{
	  XIMStyles supported_list;
	  supported_list.count_styles = (sizeof supported_xim_styles
					 / sizeof supported_xim_styles[0]);
	  supported_list.supported_styles = supported_xim_styles;
	  xic_style = best_xim_style (&supported_list,
				      FRAME_X_XIM_STYLES (f));
	}

      preedit_attr = XVaCreateNestedList (0,
					  XNFontSet, xfs,
					  XNForeground,
					  FRAME_FOREGROUND_PIXEL (f),
					  XNBackground,
					  FRAME_BACKGROUND_PIXEL (f),
					  (xic_style & XIMPreeditPosition
					   ? XNSpotLocation
					   : NULL),
					  &spot,
					  NULL);
      status_attr = XVaCreateNestedList (0,
					 XNArea,
					 &s_area,
					 XNFontSet,
					 xfs,
					 XNForeground,
					 FRAME_FOREGROUND_PIXEL (f),
					 XNBackground,
					 FRAME_BACKGROUND_PIXEL (f),
					 NULL);

      xic = XCreateIC (xim,
		       XNInputStyle, xic_style,
		       XNClientWindow, FRAME_X_WINDOW (f),
		       XNFocusWindow, FRAME_X_WINDOW (f),
		       XNStatusAttributes, status_attr,
		       XNPreeditAttributes, preedit_attr,
		       NULL);
      XFree (preedit_attr);
      XFree (status_attr);
    }

  FRAME_XIC (f) = xic;
  FRAME_XIC_STYLE (f) = xic_style;
  FRAME_XIC_FONTSET (f) = xfs;
}


/* Destroy XIC and free XIC fontset of frame F, if any. */

void
free_frame_xic (struct frame *f)
{
  if (FRAME_XIC (f) == NULL)
    return;

  XDestroyIC (FRAME_XIC (f));
  xic_free_xfontset (f);

  FRAME_XIC (f) = NULL;
}


/* Place preedit area for XIC of window W's frame to specified
   pixel position X/Y.  X and Y are relative to window W.  */

void
xic_set_preeditarea (struct window *w, int x, int y)
{
  struct frame *f = XFRAME (w->frame);
  XVaNestedList attr;
  XPoint spot;

  spot.x = WINDOW_TO_FRAME_PIXEL_X (w, x) + WINDOW_LEFT_FRINGE_WIDTH (w);
  spot.y = WINDOW_TO_FRAME_PIXEL_Y (w, y) + FONT_BASE (FRAME_FONT (f));
  attr = XVaCreateNestedList (0, XNSpotLocation, &spot, NULL);
  XSetICValues (FRAME_XIC (f), XNPreeditAttributes, attr, NULL);
  XFree (attr);
}


/* Place status area for XIC in bottom right corner of frame F.. */

void
xic_set_statusarea (struct frame *f)
{
  XIC xic = FRAME_XIC (f);
  XVaNestedList attr;
  XRectangle area;
  XRectangle *needed;

  /* Negotiate geometry of status area.  If input method has existing
     status area, use its current size.  */
  area.x = area.y = area.width = area.height = 0;
  attr = XVaCreateNestedList (0, XNAreaNeeded, &area, NULL);
  XSetICValues (xic, XNStatusAttributes, attr, NULL);
  XFree (attr);

  attr = XVaCreateNestedList (0, XNAreaNeeded, &needed, NULL);
  XGetICValues (xic, XNStatusAttributes, attr, NULL);
  XFree (attr);

  if (needed->width == 0) /* Use XNArea instead of XNAreaNeeded */
    {
      attr = XVaCreateNestedList (0, XNArea, &needed, NULL);
      XGetICValues (xic, XNStatusAttributes, attr, NULL);
      XFree (attr);
    }

  area.width  = needed->width;
  area.height = needed->height;
  area.x = FRAME_PIXEL_WIDTH (f) - area.width - FRAME_INTERNAL_BORDER_WIDTH (f);
  area.y = (FRAME_PIXEL_HEIGHT (f) - area.height
	    - FRAME_MENUBAR_HEIGHT (f)
	    - FRAME_TOOLBAR_TOP_HEIGHT (f)
            - FRAME_INTERNAL_BORDER_WIDTH (f));
  XFree (needed);

  attr = XVaCreateNestedList (0, XNArea, &area, NULL);
  XSetICValues (xic, XNStatusAttributes, attr, NULL);
  XFree (attr);
}


/* Set X fontset for XIC of frame F, using base font name
   BASE_FONTNAME.  Called when a new Emacs fontset is chosen.  */

void
xic_set_xfontset (struct frame *f, const char *base_fontname)
{
  XVaNestedList attr;
  XFontSet xfs;

  xic_free_xfontset (f);

  xfs = xic_create_xfontset (f);

  attr = XVaCreateNestedList (0, XNFontSet, xfs, NULL);
  if (FRAME_XIC_STYLE (f) & XIMPreeditPosition)
    XSetICValues (FRAME_XIC (f), XNPreeditAttributes, attr, NULL);
  if (FRAME_XIC_STYLE (f) & XIMStatusArea)
    XSetICValues (FRAME_XIC (f), XNStatusAttributes, attr, NULL);
  XFree (attr);

  FRAME_XIC_FONTSET (f) = xfs;
}

#endif /* HAVE_X_I18N */



#ifdef USE_X_TOOLKIT

/* Create and set up the X widget for frame F.  */

static void
x_window (struct frame *f, long window_prompting, int minibuffer_only)
{
  XClassHint class_hints;
  XSetWindowAttributes attributes;
  unsigned long attribute_mask;
  Widget shell_widget;
  Widget pane_widget;
  Widget frame_widget;
  Arg al [25];
  int ac;

  BLOCK_INPUT;

  /* Use the resource name as the top-level widget name
     for looking up resources.  Make a non-Lisp copy
     for the window manager, so GC relocation won't bother it.

     Elsewhere we specify the window name for the window manager.  */

  {
    char *str = (char *) SDATA (Vx_resource_name);
    f->namebuf = (char *) xmalloc (strlen (str) + 1);
    strcpy (f->namebuf, str);
  }

  ac = 0;
  XtSetArg (al[ac], XtNallowShellResize, 1); ac++;
  XtSetArg (al[ac], XtNinput, 1); ac++;
  XtSetArg (al[ac], XtNmappedWhenManaged, 0); ac++;
  XtSetArg (al[ac], XtNborderWidth, f->border_width); ac++;
  XtSetArg (al[ac], XtNvisual, FRAME_X_VISUAL (f)); ac++;
  XtSetArg (al[ac], XtNdepth, FRAME_X_DISPLAY_INFO (f)->n_planes); ac++;
  XtSetArg (al[ac], XtNcolormap, FRAME_X_COLORMAP (f)); ac++;
  shell_widget = XtAppCreateShell (f->namebuf, EMACS_CLASS,
				   applicationShellWidgetClass,
				   FRAME_X_DISPLAY (f), al, ac);

  f->output_data.x->widget = shell_widget;
  /* maybe_set_screen_title_format (shell_widget); */

  pane_widget = lw_create_widget ("main", "pane", widget_id_tick++,
				  (widget_value *) NULL,
				  shell_widget, False,
				  (lw_callback) NULL,
				  (lw_callback) NULL,
				  (lw_callback) NULL,
				  (lw_callback) NULL);

  ac = 0;
  XtSetArg (al[ac], XtNvisual, FRAME_X_VISUAL (f)); ac++;
  XtSetArg (al[ac], XtNdepth, FRAME_X_DISPLAY_INFO (f)->n_planes); ac++;
  XtSetArg (al[ac], XtNcolormap, FRAME_X_COLORMAP (f)); ac++;
  XtSetArg (al[ac], XtNborderWidth, 0); ac++;
  XtSetValues (pane_widget, al, ac);
  f->output_data.x->column_widget = pane_widget;

  /* mappedWhenManaged to false tells to the paned window to not map/unmap
     the emacs screen when changing menubar.  This reduces flickering.  */

  ac = 0;
  XtSetArg (al[ac], XtNmappedWhenManaged, 0); ac++;
  XtSetArg (al[ac], XtNshowGrip, 0); ac++;
  XtSetArg (al[ac], XtNallowResize, 1); ac++;
  XtSetArg (al[ac], XtNresizeToPreferred, 1); ac++;
  XtSetArg (al[ac], XtNemacsFrame, f); ac++;
  XtSetArg (al[ac], XtNvisual, FRAME_X_VISUAL (f)); ac++;
  XtSetArg (al[ac], XtNdepth, FRAME_X_DISPLAY_INFO (f)->n_planes); ac++;
  XtSetArg (al[ac], XtNcolormap, FRAME_X_COLORMAP (f)); ac++;
  XtSetArg (al[ac], XtNborderWidth, 0); ac++;
  frame_widget = XtCreateWidget (f->namebuf, emacsFrameClass, pane_widget,
				 al, ac);

  f->output_data.x->edit_widget = frame_widget;

  XtManageChild (frame_widget);

  /* Do some needed geometry management.  */
  {
    int len;
    char *tem, shell_position[32];
    Arg al[10];
    int ac = 0;
    int extra_borders = 0;
    int menubar_size
      = (f->output_data.x->menubar_widget
	 ? (f->output_data.x->menubar_widget->core.height
	    + f->output_data.x->menubar_widget->core.border_width)
	 : 0);

#if 0 /* Experimentally, we now get the right results
	 for -geometry -0-0 without this.  24 Aug 96, rms.  */
    if (FRAME_EXTERNAL_MENU_BAR (f))
      {
        Dimension ibw = 0;
        XtVaGetValues (pane_widget, XtNinternalBorderWidth, &ibw, NULL);
        menubar_size += ibw;
      }
#endif

    f->output_data.x->menubar_height = menubar_size;

#ifndef USE_LUCID
    /* Motif seems to need this amount added to the sizes
       specified for the shell widget.  The Athena/Lucid widgets don't.
       Both conclusions reached experimentally.  -- rms.  */
    XtVaGetValues (f->output_data.x->edit_widget, XtNinternalBorderWidth,
		   &extra_borders, NULL);
    extra_borders *= 2;
#endif

    /* Convert our geometry parameters into a geometry string
       and specify it.
       Note that we do not specify here whether the position
       is a user-specified or program-specified one.
       We pass that information later, in x_wm_set_size_hints.  */
    {
      int left = f->left_pos;
      int xneg = window_prompting & XNegative;
      int top = f->top_pos;
      int yneg = window_prompting & YNegative;
      if (xneg)
	left = -left;
      if (yneg)
	top = -top;

      if (window_prompting & USPosition)
	sprintf (shell_position, "=%dx%d%c%d%c%d",
		 FRAME_PIXEL_WIDTH (f) + extra_borders,
		 FRAME_PIXEL_HEIGHT (f) + menubar_size + extra_borders,
		 (xneg ? '-' : '+'), left,
		 (yneg ? '-' : '+'), top);
      else
        {
          sprintf (shell_position, "=%dx%d",
                   FRAME_PIXEL_WIDTH (f) + extra_borders,
                   FRAME_PIXEL_HEIGHT (f) + menubar_size + extra_borders);

          /* Setting x and y when the position is not specified in
             the geometry string will set program position in the WM hints.
             If Emacs had just one program position, we could set it in
             fallback resources, but since each make-frame call can specify
             different program positions, this is easier.  */
          XtSetArg (al[ac], XtNx, left); ac++;
          XtSetArg (al[ac], XtNy, top); ac++;
        }
    }

    len = strlen (shell_position) + 1;
    /* We don't free this because we don't know whether
       it is safe to free it while the frame exists.
       It isn't worth the trouble of arranging to free it
       when the frame is deleted.  */
    tem = (char *) xmalloc (len);
    strncpy (tem, shell_position, len);
    XtSetArg (al[ac], XtNgeometry, tem); ac++;
    XtSetValues (shell_widget, al, ac);
  }

  XtManageChild (pane_widget);
  XtRealizeWidget (shell_widget);

  if (FRAME_X_EMBEDDED_P (f))
    XReparentWindow (FRAME_X_DISPLAY (f), XtWindow (shell_widget),
		     f->output_data.x->parent_desc, 0, 0);

  FRAME_X_WINDOW (f) = XtWindow (frame_widget);

  validate_x_resource_name ();

  class_hints.res_name = (char *) SDATA (Vx_resource_name);
  class_hints.res_class = (char *) SDATA (Vx_resource_class);
  XSetClassHint (FRAME_X_DISPLAY (f), XtWindow (shell_widget), &class_hints);

#ifdef HAVE_X_I18N
  FRAME_XIC (f) = NULL;
  if (use_xim)
    create_frame_xic (f);
#endif

  f->output_data.x->wm_hints.input = True;
  f->output_data.x->wm_hints.flags |= InputHint;
  XSetWMHints (FRAME_X_DISPLAY (f), FRAME_X_WINDOW (f),
	       &f->output_data.x->wm_hints);

  hack_wm_protocols (f, shell_widget);

#ifdef HACK_EDITRES
  XtAddEventHandler (shell_widget, 0, True, _XEditResCheckMessages, 0);
#endif

  /* Do a stupid property change to force the server to generate a
     PropertyNotify event so that the event_stream server timestamp will
     be initialized to something relevant to the time we created the window.
     */
  XChangeProperty (XtDisplay (frame_widget), XtWindow (frame_widget),
		   FRAME_X_DISPLAY_INFO (f)->Xatom_wm_protocols,
		   XA_ATOM, 32, PropModeAppend,
		   (unsigned char*) NULL, 0);

  /* Make all the standard events reach the Emacs frame.  */
  attributes.event_mask = STANDARD_EVENT_SET;

#ifdef HAVE_X_I18N
  if (FRAME_XIC (f))
    {
      /* XIM server might require some X events. */
      unsigned long fevent = NoEventMask;
      XGetICValues (FRAME_XIC (f), XNFilterEvents, &fevent, NULL);
      attributes.event_mask |= fevent;
    }
#endif /* HAVE_X_I18N */

  attribute_mask = CWEventMask;
  XChangeWindowAttributes (XtDisplay (shell_widget), XtWindow (shell_widget),
			   attribute_mask, &attributes);

  XtMapWidget (frame_widget);

  /* x_set_name normally ignores requests to set the name if the
     requested name is the same as the current name.  This is the one
     place where that assumption isn't correct; f->name is set, but
     the X server hasn't been told.  */
  {
    Lisp_Object name;
    int explicit = f->explicit_name;

    f->explicit_name = 0;
    name = f->name;
    f->name = Qnil;
    x_set_name (f, name, explicit);
  }

  XDefineCursor (FRAME_X_DISPLAY (f), FRAME_X_WINDOW (f),
		 f->output_data.x->current_cursor
                 = f->output_data.x->text_cursor);

  UNBLOCK_INPUT;

  /* This is a no-op, except under Motif.  Make sure main areas are
     set to something reasonable, in case we get an error later.  */
  lw_set_main_areas (pane_widget, 0, frame_widget);
}

#else /* not USE_X_TOOLKIT */
#ifdef USE_GTK
void
x_window (FRAME_PTR f)
{
  if (! xg_create_frame_widgets (f))
    error ("Unable to create window");

#ifdef HAVE_X_I18N
  FRAME_XIC (f) = NULL;
  if (use_xim)
  {
    BLOCK_INPUT;
    create_frame_xic (f);
    if (FRAME_XIC (f))
      {
	/* XIM server might require some X events. */
	unsigned long fevent = NoEventMask;
	XGetICValues (FRAME_XIC (f), XNFilterEvents, &fevent, NULL);

	if (fevent != NoEventMask)
	  {
	    XSetWindowAttributes attributes;
	    XWindowAttributes wattr;
	    unsigned long attribute_mask;

	    XGetWindowAttributes (FRAME_X_DISPLAY (f), FRAME_X_WINDOW (f),
				  &wattr);
	    attributes.event_mask = wattr.your_event_mask | fevent;
	    attribute_mask = CWEventMask;
	    XChangeWindowAttributes (FRAME_X_DISPLAY (f), FRAME_X_WINDOW (f),
				     attribute_mask, &attributes);
	  }
      }
    UNBLOCK_INPUT;
  }
#endif
}

#else /*! USE_GTK */
/* Create and set up the X window for frame F.  */

void
x_window (struct frame *f)
{
  XClassHint class_hints;
  XSetWindowAttributes attributes;
  unsigned long attribute_mask;

  attributes.background_pixel = FRAME_BACKGROUND_PIXEL (f);
  attributes.border_pixel = f->output_data.x->border_pixel;
  attributes.bit_gravity = StaticGravity;
  attributes.backing_store = NotUseful;
  attributes.save_under = True;
  attributes.event_mask = STANDARD_EVENT_SET;
  attributes.colormap = FRAME_X_COLORMAP (f);
  attribute_mask = (CWBackPixel | CWBorderPixel | CWBitGravity | CWEventMask
		    | CWColormap);

  BLOCK_INPUT;
  FRAME_X_WINDOW (f)
    = XCreateWindow (FRAME_X_DISPLAY (f),
		     f->output_data.x->parent_desc,
		     f->left_pos,
		     f->top_pos,
		     FRAME_PIXEL_WIDTH (f), FRAME_PIXEL_HEIGHT (f),
		     f->border_width,
		     CopyFromParent, /* depth */
		     InputOutput, /* class */
		     FRAME_X_VISUAL (f),
		     attribute_mask, &attributes);

#ifdef HAVE_X_I18N
  if (use_xim)
    {
      create_frame_xic (f);
      if (FRAME_XIC (f))
	{
	  /* XIM server might require some X events. */
	  unsigned long fevent = NoEventMask;
	  XGetICValues (FRAME_XIC (f), XNFilterEvents, &fevent, NULL);
	  attributes.event_mask |= fevent;
	  attribute_mask = CWEventMask;
	  XChangeWindowAttributes (FRAME_X_DISPLAY (f), FRAME_X_WINDOW (f),
				   attribute_mask, &attributes);
	}
    }
#endif /* HAVE_X_I18N */

  validate_x_resource_name ();

  class_hints.res_name = (char *) SDATA (Vx_resource_name);
  class_hints.res_class = (char *) SDATA (Vx_resource_class);
  XSetClassHint (FRAME_X_DISPLAY (f), FRAME_X_WINDOW (f), &class_hints);

  /* The menubar is part of the ordinary display;
     it does not count in addition to the height of the window.  */
  f->output_data.x->menubar_height = 0;

  /* This indicates that we use the "Passive Input" input model.
     Unless we do this, we don't get the Focus{In,Out} events that we
     need to draw the cursor correctly.  Accursed bureaucrats.
   XWhipsAndChains (FRAME_X_DISPLAY (f), IronMaiden, &TheRack);  */

  f->output_data.x->wm_hints.input = True;
  f->output_data.x->wm_hints.flags |= InputHint;
  XSetWMHints (FRAME_X_DISPLAY (f), FRAME_X_WINDOW (f),
	       &f->output_data.x->wm_hints);
  f->output_data.x->wm_hints.icon_pixmap = None;

  /* Request "save yourself" and "delete window" commands from wm.  */
  {
    Atom protocols[2];
    protocols[0] = FRAME_X_DISPLAY_INFO (f)->Xatom_wm_delete_window;
    protocols[1] = FRAME_X_DISPLAY_INFO (f)->Xatom_wm_save_yourself;
    XSetWMProtocols (FRAME_X_DISPLAY (f), FRAME_X_WINDOW (f), protocols, 2);
  }

  /* x_set_name normally ignores requests to set the name if the
     requested name is the same as the current name.  This is the one
     place where that assumption isn't correct; f->name is set, but
     the X server hasn't been told.  */
  {
    Lisp_Object name;
    int explicit = f->explicit_name;

    f->explicit_name = 0;
    name = f->name;
    f->name = Qnil;
    x_set_name (f, name, explicit);
  }

  XDefineCursor (FRAME_X_DISPLAY (f), FRAME_X_WINDOW (f),
		 f->output_data.x->current_cursor
                 = f->output_data.x->text_cursor);

  UNBLOCK_INPUT;

  if (FRAME_X_WINDOW (f) == 0)
    error ("Unable to create window");
}

#endif /* not USE_GTK */
#endif /* not USE_X_TOOLKIT */

/* Verify that the icon position args for this window are valid.  */

static void
x_icon_verify (struct frame *f, Lisp_Object parms)
{
  Lisp_Object icon_x, icon_y;

  /* Set the position of the icon.  Note that twm groups all
     icons in an icon window.  */
  icon_x = x_frame_get_and_record_arg (f, parms, Qicon_left, 0, 0, RES_TYPE_NUMBER);
  icon_y = x_frame_get_and_record_arg (f, parms, Qicon_top, 0, 0, RES_TYPE_NUMBER);
  if (!EQ (icon_x, Qunbound) && !EQ (icon_y, Qunbound))
    {
      CHECK_NUMBER (icon_x);
      CHECK_NUMBER (icon_y);
    }
  else if (!EQ (icon_x, Qunbound) || !EQ (icon_y, Qunbound))
    error ("Both left and top icon corners of icon must be specified");
}

/* Handle the icon stuff for this window.  Perhaps later we might
   want an x_set_icon_position which can be called interactively as
   well.  */

static void
x_icon (struct frame *f, Lisp_Object parms)
{
  Lisp_Object icon_x, icon_y;
#if 0
  struct x_display_info *dpyinfo = FRAME_X_DISPLAY_INFO (f);
#endif

  /* Set the position of the icon.  Note that twm groups all
     icons in an icon window.  */
  icon_x = x_frame_get_and_record_arg (f, parms, Qicon_left, 0, 0, RES_TYPE_NUMBER);
  icon_y = x_frame_get_and_record_arg (f, parms, Qicon_top, 0, 0, RES_TYPE_NUMBER);
  if (!EQ (icon_x, Qunbound) && !EQ (icon_y, Qunbound))
    {
      CHECK_NUMBER (icon_x);
      CHECK_NUMBER (icon_y);
    }
  else if (!EQ (icon_x, Qunbound) || !EQ (icon_y, Qunbound))
    error ("Both left and top icon corners of icon must be specified");

  BLOCK_INPUT;

  if (! EQ (icon_x, Qunbound))
    x_wm_set_icon_position (f, XINT (icon_x), XINT (icon_y));

#if 0 /* x_get_arg removes the visibility parameter as a side effect,
         but x_create_frame still needs it.  */
  /* Start up iconic or window? */
  x_wm_set_window_state
    (f, (EQ (x_get_arg (dpyinfo, parms, Qvisibility, 0, 0, RES_TYPE_SYMBOL),
	     Qicon)
	 ? IconicState
	 : NormalState));
#endif

  x_text_icon (f, (char *) SDATA ((!NILP (f->icon_name)
				     ? f->icon_name
				     : f->name)));

  UNBLOCK_INPUT;
}

/* Make the GCs needed for this window, setting the
   background, border and mouse colors; also create the
   mouse cursor and the gray border tile.  */

static void
x_make_gc (struct frame *f)
{
  XGCValues gc_values;

  BLOCK_INPUT;

  /* Create the GCs of this frame.
     Note that many default values are used.  */

  gc_values.foreground = FRAME_FOREGROUND_PIXEL (f);
  gc_values.background = FRAME_BACKGROUND_PIXEL (f);
  gc_values.line_width = 0;	/* Means 1 using fast algorithm.  */
  f->output_data.x->normal_gc
    = XCreateGC (FRAME_X_DISPLAY (f),
		 FRAME_X_WINDOW (f),
		 GCLineWidth | GCForeground | GCBackground,
		 &gc_values);

  /* Reverse video style.  */
  gc_values.foreground = FRAME_BACKGROUND_PIXEL (f);
  gc_values.background = FRAME_FOREGROUND_PIXEL (f);
  f->output_data.x->reverse_gc
    = XCreateGC (FRAME_X_DISPLAY (f),
		 FRAME_X_WINDOW (f),
		 GCForeground | GCBackground | GCLineWidth,
		 &gc_values);

  /* Cursor has cursor-color background, background-color foreground.  */
  gc_values.foreground = FRAME_BACKGROUND_PIXEL (f);
  gc_values.background = f->output_data.x->cursor_pixel;
  gc_values.fill_style = FillOpaqueStippled;
  f->output_data.x->cursor_gc
    = XCreateGC (FRAME_X_DISPLAY (f), FRAME_X_WINDOW (f),
		 (GCForeground | GCBackground
		  | GCFillStyle | GCLineWidth),
		 &gc_values);

  /* Reliefs.  */
  f->output_data.x->white_relief.gc = 0;
  f->output_data.x->black_relief.gc = 0;

  /* Create the gray border tile used when the pointer is not in
     the frame.  Since this depends on the frame's pixel values,
     this must be done on a per-frame basis.  */
  f->output_data.x->border_tile
    = (XCreatePixmapFromBitmapData
       (FRAME_X_DISPLAY (f), FRAME_X_DISPLAY_INFO (f)->root_window,
	gray_bits, gray_width, gray_height,
	FRAME_FOREGROUND_PIXEL (f),
	FRAME_BACKGROUND_PIXEL (f),
	DefaultDepth (FRAME_X_DISPLAY (f), FRAME_X_SCREEN_NUMBER (f))));

  UNBLOCK_INPUT;
}


/* Free what was allocated in x_make_gc.  */

void
x_free_gcs (struct frame *f)
{
  Display *dpy = FRAME_X_DISPLAY (f);

  BLOCK_INPUT;

  if (f->output_data.x->normal_gc)
    {
      XFreeGC (dpy, f->output_data.x->normal_gc);
      f->output_data.x->normal_gc = 0;
    }

  if (f->output_data.x->reverse_gc)
    {
      XFreeGC (dpy, f->output_data.x->reverse_gc);
      f->output_data.x->reverse_gc = 0;
    }

  if (f->output_data.x->cursor_gc)
    {
      XFreeGC (dpy, f->output_data.x->cursor_gc);
      f->output_data.x->cursor_gc = 0;
    }

  if (f->output_data.x->border_tile)
    {
      XFreePixmap (dpy, f->output_data.x->border_tile);
      f->output_data.x->border_tile = 0;
    }

  UNBLOCK_INPUT;
}


/* Handler for signals raised during x_create_frame and
   x_create_top_frame.  FRAME is the frame which is partially
   constructed.  */

static Lisp_Object
unwind_create_frame (Lisp_Object frame)
{
  struct frame *f = XFRAME (frame);

  /* If frame is already dead, nothing to do.  This can happen if the
     display is disconnected after the frame has become official, but
     before x_create_frame removes the unwind protect.  */
  if (!FRAME_LIVE_P (f))
    return Qnil;

  /* If frame is ``official'', nothing to do.  */
  if (!CONSP (Vframe_list) || !EQ (XCAR (Vframe_list), frame))
    {
#if GLYPH_DEBUG
      struct x_display_info *dpyinfo = FRAME_X_DISPLAY_INFO (f);
#endif

      x_free_frame_resources (f);

#if GLYPH_DEBUG
      /* Check that reference counts are indeed correct.  */
      xassert (dpyinfo->reference_count == dpyinfo_refcount);
      xassert (dpyinfo->image_cache->refcount == image_cache_refcount);
#endif
      return Qt;
    }

  return Qnil;
}


static void
x_default_font_parameter (struct frame *f, Lisp_Object parms)
{
  struct x_display_info *dpyinfo = FRAME_X_DISPLAY_INFO (f);
  Lisp_Object font_param = x_get_arg (dpyinfo, parms, Qfont, NULL, NULL,
                                      RES_TYPE_STRING);
  Lisp_Object font = Qnil;
  if (EQ (font_param, Qunbound))
    font_param = Qnil;

  if (NILP (font_param))
    {
      /* System font should take precedendce over X resources.  We suggest this
         regardless of font-use-system-font because .emacs may not have been
         read yet.  */
      const char *system_font = xsettings_get_system_font ();
      if (system_font)
        {
          char *name = xstrdup (system_font);
          font = font_open_by_name (f, name);
          free (name);
        }
    }
<<<<<<< HEAD
=======

  font = !NILP (font_param) ? font_param
    : x_get_arg (dpyinfo, parms, Qfont, "font", "Font", RES_TYPE_STRING);
>>>>>>> 15f066f2

  if (NILP (font))
      font = !NILP (font_param) ? font_param
      : x_get_arg (dpyinfo, parms, Qfont, "font", "Font", RES_TYPE_STRING);

  if (! FONTP (font) && ! STRINGP (font))
    {
      char *names[]
	= {
#ifdef HAVE_XFT
	    /* This will find the normal Xft font.  */
 	    "monospace-10",
#endif
	    "-adobe-courier-medium-r-*-*-*-120-*-*-*-*-iso8859-1",
	    "-misc-fixed-medium-r-normal-*-*-140-*-*-c-*-iso8859-1",
	    "-*-*-medium-r-normal-*-*-140-*-*-c-*-iso8859-1",
	    /* This was formerly the first thing tried, but it finds
	       too many fonts and takes too long.  */
	    "-*-*-medium-r-*-*-*-*-*-*-c-*-iso8859-1",
	    /* If those didn't work, look for something which will
	       at least work.  */
	    "-*-fixed-*-*-*-*-*-140-*-*-c-*-iso8859-1",
	    "fixed",
	    NULL };
      int i;

      for (i = 0; names[i]; i++)
	{
	  font = font_open_by_name (f, names[i]);
	  if (! NILP (font))
	    break;
	}
      if (NILP (font))
	error ("No suitable font was found");
    }
  else if (!NILP (font_param))
    {
      /* Remember the explicit font parameter, so we can re-apply it after
	 we've applied the `default' face settings.  */
      x_set_frame_parameters (f, Fcons (Fcons (Qfont_param, font_param), Qnil));
    }

  /* This call will make X resources override any system font setting.  */
  x_default_parameter (f, parms, Qfont, font, "font", "Font", RES_TYPE_STRING);
}


DEFUN ("x-wm-set-size-hint", Fx_wm_set_size_hint, Sx_wm_set_size_hint,
       0, 1, 0,
       doc: /* Send the size hints for frame FRAME to the window manager.
If FRAME is nil, use the selected frame.  */)
  (Lisp_Object frame)
{
  struct frame *f;
  if (NILP (frame))
    frame = selected_frame;
  f = XFRAME (frame);
  BLOCK_INPUT;
  if (FRAME_X_P (f))
    x_wm_set_size_hint (f, 0, 0);
  UNBLOCK_INPUT;
  return Qnil;
}

static void
set_machine_and_pid_properties (struct frame *f)
{
  /* See the above comment "Note: Encoding strategy".  */
  XTextProperty text;
  int bytes, stringp;
  int do_free_text_value = 0;
  long pid = (long) getpid ();

  text.value = x_encode_text (Vsystem_name,
                              Qcompound_text, 0, &bytes, &stringp,
                              &do_free_text_value);
  text.encoding = (stringp ? XA_STRING
                   : FRAME_X_DISPLAY_INFO (f)->Xatom_COMPOUND_TEXT);
  text.format = 8;
  text.nitems = bytes;
  XSetWMClientMachine (FRAME_X_DISPLAY (f),
                       FRAME_OUTER_WINDOW (f),
                       &text);
  if (do_free_text_value)
    xfree (text.value);

  XChangeProperty (FRAME_X_DISPLAY (f),
                   FRAME_OUTER_WINDOW (f),
                   XInternAtom (FRAME_X_DISPLAY (f),
                                "_NET_WM_PID",
                                False),
                   XA_CARDINAL, 32, PropModeReplace,
                   (unsigned char *) &pid, 1);
}

DEFUN ("x-create-frame", Fx_create_frame, Sx_create_frame,
       1, 1, 0,
       doc: /* Make a new X window, which is called a "frame" in Emacs terms.
Return an Emacs frame object.
PARMS is an alist of frame parameters.
If the parameters specify that the frame should not have a minibuffer,
and do not specify a specific minibuffer window to use,
then `default-minibuffer-frame' must be a frame whose minibuffer can
be shared by the new frame.

This function is an internal primitive--use `make-frame' instead.  */)
  (Lisp_Object parms)
{
  struct frame *f;
  Lisp_Object frame, tem;
  Lisp_Object name;
  int minibuffer_only = 0;
  long window_prompting = 0;
  int width, height;
  int count = SPECPDL_INDEX ();
  struct gcpro gcpro1, gcpro2, gcpro3, gcpro4;
  Lisp_Object display;
  struct x_display_info *dpyinfo = NULL;
  Lisp_Object parent;
  struct kboard *kb;

  parms = Fcopy_alist (parms);

  /* Use this general default value to start with
     until we know if this frame has a specified name.  */
  Vx_resource_name = Vinvocation_name;

  display = x_get_arg (dpyinfo, parms, Qterminal, 0, 0, RES_TYPE_NUMBER);
  if (EQ (display, Qunbound))
    display = x_get_arg (dpyinfo, parms, Qdisplay, 0, 0, RES_TYPE_STRING);
  if (EQ (display, Qunbound))
    display = Qnil;
  dpyinfo = check_x_display_info (display);
  kb = dpyinfo->terminal->kboard;

  if (!dpyinfo->terminal->name)
    error ("Terminal is not live, can't create new frames on it");

  name = x_get_arg (dpyinfo, parms, Qname, "name", "Name", RES_TYPE_STRING);
  if (!STRINGP (name)
      && ! EQ (name, Qunbound)
      && ! NILP (name))
    error ("Invalid frame name--not a string or nil");

  if (STRINGP (name))
    Vx_resource_name = name;

  /* See if parent window is specified.  */
  parent = x_get_arg (dpyinfo, parms, Qparent_id, NULL, NULL, RES_TYPE_NUMBER);
  if (EQ (parent, Qunbound))
    parent = Qnil;
  if (! NILP (parent))
    CHECK_NUMBER (parent);

  /* make_frame_without_minibuffer can run Lisp code and garbage collect.  */
  /* No need to protect DISPLAY because that's not used after passing
     it to make_frame_without_minibuffer.  */
  frame = Qnil;
  GCPRO4 (parms, parent, name, frame);
  tem = x_get_arg (dpyinfo, parms, Qminibuffer, "minibuffer", "Minibuffer",
		   RES_TYPE_SYMBOL);
  if (EQ (tem, Qnone) || NILP (tem))
    f = make_frame_without_minibuffer (Qnil, kb, display);
  else if (EQ (tem, Qonly))
    {
      f = make_minibuffer_frame ();
      minibuffer_only = 1;
    }
  else if (WINDOWP (tem))
    f = make_frame_without_minibuffer (tem, kb, display);
  else
    f = make_frame (1);

  XSETFRAME (frame, f);

  /* Note that X Windows does support scroll bars.  */
  FRAME_CAN_HAVE_SCROLL_BARS (f) = 1;

  f->terminal = dpyinfo->terminal;
  f->terminal->reference_count++;

  f->output_method = output_x_window;
  f->output_data.x = (struct x_output *) xmalloc (sizeof (struct x_output));
  memset (f->output_data.x, 0, sizeof (struct x_output));
  f->output_data.x->icon_bitmap = -1;
  FRAME_FONTSET (f) = -1;
  f->output_data.x->scroll_bar_foreground_pixel = -1;
  f->output_data.x->scroll_bar_background_pixel = -1;
#ifdef USE_TOOLKIT_SCROLL_BARS
  f->output_data.x->scroll_bar_top_shadow_pixel = -1;
  f->output_data.x->scroll_bar_bottom_shadow_pixel = -1;
#endif /* USE_TOOLKIT_SCROLL_BARS */

  f->icon_name
    = x_get_arg (dpyinfo, parms, Qicon_name, "iconName", "Title",
		 RES_TYPE_STRING);
  if (! STRINGP (f->icon_name))
    f->icon_name = Qnil;

  FRAME_X_DISPLAY_INFO (f) = dpyinfo;

  /* With FRAME_X_DISPLAY_INFO set up, this unwind-protect is safe.  */
  record_unwind_protect (unwind_create_frame, frame);
#if GLYPH_DEBUG
  image_cache_refcount = FRAME_IMAGE_CACHE (f)->refcount;
  dpyinfo_refcount = dpyinfo->reference_count;
#endif /* GLYPH_DEBUG */

  /* These colors will be set anyway later, but it's important
     to get the color reference counts right, so initialize them!  */
  {
    Lisp_Object black;
    struct gcpro gcpro1;

    /* Function x_decode_color can signal an error.  Make
       sure to initialize color slots so that we won't try
       to free colors we haven't allocated.  */
    FRAME_FOREGROUND_PIXEL (f) = -1;
    FRAME_BACKGROUND_PIXEL (f) = -1;
    f->output_data.x->cursor_pixel = -1;
    f->output_data.x->cursor_foreground_pixel = -1;
    f->output_data.x->border_pixel = -1;
    f->output_data.x->mouse_pixel = -1;

    black = build_string ("black");
    GCPRO1 (black);
    FRAME_FOREGROUND_PIXEL (f)
      = x_decode_color (f, black, BLACK_PIX_DEFAULT (f));
    FRAME_BACKGROUND_PIXEL (f)
      = x_decode_color (f, black, BLACK_PIX_DEFAULT (f));
    f->output_data.x->cursor_pixel
      = x_decode_color (f, black, BLACK_PIX_DEFAULT (f));
    f->output_data.x->cursor_foreground_pixel
      = x_decode_color (f, black, BLACK_PIX_DEFAULT (f));
    f->output_data.x->border_pixel
      = x_decode_color (f, black, BLACK_PIX_DEFAULT (f));
    f->output_data.x->mouse_pixel
      = x_decode_color (f, black, BLACK_PIX_DEFAULT (f));
    UNGCPRO;
  }

  /* Specify the parent under which to make this X window.  */

  if (!NILP (parent))
    {
      f->output_data.x->parent_desc = (Window) XFASTINT (parent);
      f->output_data.x->explicit_parent = 1;
    }
  else
    {
      f->output_data.x->parent_desc = FRAME_X_DISPLAY_INFO (f)->root_window;
      f->output_data.x->explicit_parent = 0;
    }

  /* Set the name; the functions to which we pass f expect the name to
     be set.  */
  if (EQ (name, Qunbound) || NILP (name))
    {
      f->name = build_string (dpyinfo->x_id_name);
      f->explicit_name = 0;
    }
  else
    {
      f->name = name;
      f->explicit_name = 1;
      /* use the frame's title when getting resources for this frame.  */
      specbind (Qx_resource_name, name);
    }

  f->resx = dpyinfo->resx;
  f->resy = dpyinfo->resy;

#ifdef HAVE_FREETYPE
#ifdef HAVE_XFT
  register_font_driver (&xftfont_driver, f);
#else	/* not HAVE_XFT */
  register_font_driver (&ftxfont_driver, f);
#endif	/* not HAVE_XFT */
#endif	/* HAVE_FREETYPE */
  register_font_driver (&xfont_driver, f);

  x_default_parameter (f, parms, Qfont_backend, Qnil,
		       "fontBackend", "FontBackend", RES_TYPE_STRING);

  /* Extract the window parameters from the supplied values
     that are needed to determine window geometry.  */
  x_default_font_parameter (f, parms);
  if (!FRAME_FONT (f))
    {
      delete_frame (frame, Qnoelisp);
      error ("Invalid frame font");
    }

  /* Frame contents get displaced if an embedded X window has a border.  */
  if (! FRAME_X_EMBEDDED_P (f))
    x_default_parameter (f, parms, Qborder_width, make_number (0),
			 "borderWidth", "BorderWidth", RES_TYPE_NUMBER);

  /* This defaults to 1 in order to match xterm.  We recognize either
     internalBorderWidth or internalBorder (which is what xterm calls
     it).  */
  if (NILP (Fassq (Qinternal_border_width, parms)))
    {
      Lisp_Object value;

      value = x_get_arg (dpyinfo, parms, Qinternal_border_width,
			 "internalBorder", "internalBorder", RES_TYPE_NUMBER);
      if (! EQ (value, Qunbound))
	parms = Fcons (Fcons (Qinternal_border_width, value),
		       parms);
    }
  x_default_parameter (f, parms, Qinternal_border_width,
#ifdef USE_GTK /* We used to impose 0 in xg_create_frame_widgets.  */
		       make_number (0),
#else
		       make_number (1),
#endif
		       "internalBorderWidth", "internalBorderWidth",
		       RES_TYPE_NUMBER);
  x_default_parameter (f, parms, Qvertical_scroll_bars,
#if defined(USE_GTK) && defined(USE_TOOLKIT_SCROLL_BARS)
		       Qright,
#else
		       Qleft,
#endif
		       "verticalScrollBars", "ScrollBars",
		       RES_TYPE_SYMBOL);

  /* Also do the stuff which must be set before the window exists.  */
  x_default_parameter (f, parms, Qforeground_color, build_string ("black"),
		       "foreground", "Foreground", RES_TYPE_STRING);
  x_default_parameter (f, parms, Qbackground_color, build_string ("white"),
		       "background", "Background", RES_TYPE_STRING);
  x_default_parameter (f, parms, Qmouse_color, build_string ("black"),
		       "pointerColor", "Foreground", RES_TYPE_STRING);
  x_default_parameter (f, parms, Qcursor_color, build_string ("black"),
		       "cursorColor", "Foreground", RES_TYPE_STRING);
  x_default_parameter (f, parms, Qborder_color, build_string ("black"),
		       "borderColor", "BorderColor", RES_TYPE_STRING);
  x_default_parameter (f, parms, Qscreen_gamma, Qnil,
		       "screenGamma", "ScreenGamma", RES_TYPE_FLOAT);
  x_default_parameter (f, parms, Qline_spacing, Qnil,
		       "lineSpacing", "LineSpacing", RES_TYPE_NUMBER);
  x_default_parameter (f, parms, Qleft_fringe, Qnil,
		       "leftFringe", "LeftFringe", RES_TYPE_NUMBER);
  x_default_parameter (f, parms, Qright_fringe, Qnil,
		       "rightFringe", "RightFringe", RES_TYPE_NUMBER);

  x_default_scroll_bar_color_parameter (f, parms, Qscroll_bar_foreground,
					"scrollBarForeground",
					"ScrollBarForeground", 1);
  x_default_scroll_bar_color_parameter (f, parms, Qscroll_bar_background,
					"scrollBarBackground",
					"ScrollBarBackground", 0);

  /* Init faces before x_default_parameter is called for scroll-bar
     parameters because that function calls x_set_scroll_bar_width,
     which calls change_frame_size, which calls Fset_window_buffer,
     which runs hooks, which call Fvertical_motion.  At the end, we
     end up in init_iterator with a null face cache, which should not
     happen.  */
  init_frame_faces (f);

  /* The X resources controlling the menu-bar and tool-bar are
     processed specially at startup, and reflected in the mode
     variables; ignore them here.  */
  x_default_parameter (f, parms, Qmenu_bar_lines,
		       NILP (Vmenu_bar_mode)
		       ? make_number (0) : make_number (1),
		       NULL, NULL, RES_TYPE_NUMBER);
  x_default_parameter (f, parms, Qtool_bar_lines,
		       NILP (Vtool_bar_mode)
		       ? make_number (0) : make_number (1),
		       NULL, NULL, RES_TYPE_NUMBER);

  x_default_parameter (f, parms, Qbuffer_predicate, Qnil,
		       "bufferPredicate", "BufferPredicate",
		       RES_TYPE_SYMBOL);
  x_default_parameter (f, parms, Qtitle, Qnil,
		       "title", "Title", RES_TYPE_STRING);
  x_default_parameter (f, parms, Qwait_for_wm, Qt,
		       "waitForWM", "WaitForWM", RES_TYPE_BOOLEAN);
  x_default_parameter (f, parms, Qfullscreen, Qnil,
                       "fullscreen", "Fullscreen", RES_TYPE_SYMBOL);

  /* Compute the size of the X window.  */
  window_prompting = x_figure_window_size (f, parms, 1);

  tem = x_get_arg (dpyinfo, parms, Qunsplittable, 0, 0, RES_TYPE_BOOLEAN);
  f->no_split = minibuffer_only || EQ (tem, Qt);

  x_icon_verify (f, parms);

  /* Create the X widget or window.  */
#ifdef USE_X_TOOLKIT
  x_window (f, window_prompting, minibuffer_only);
#else
  x_window (f);
#endif

  x_icon (f, parms);
  x_make_gc (f);

  /* Now consider the frame official.  */
  FRAME_X_DISPLAY_INFO (f)->reference_count++;
  Vframe_list = Fcons (frame, Vframe_list);

  /* We need to do this after creating the X window, so that the
     icon-creation functions can say whose icon they're describing.  */
  x_default_parameter (f, parms, Qicon_type, Qt,
		       "bitmapIcon", "BitmapIcon", RES_TYPE_SYMBOL);

  x_default_parameter (f, parms, Qauto_raise, Qnil,
		       "autoRaise", "AutoRaiseLower", RES_TYPE_BOOLEAN);
  x_default_parameter (f, parms, Qauto_lower, Qnil,
		       "autoLower", "AutoRaiseLower", RES_TYPE_BOOLEAN);
  x_default_parameter (f, parms, Qcursor_type, Qbox,
		       "cursorType", "CursorType", RES_TYPE_SYMBOL);
  x_default_parameter (f, parms, Qscroll_bar_width, Qnil,
		       "scrollBarWidth", "ScrollBarWidth",
		       RES_TYPE_NUMBER);
  x_default_parameter (f, parms, Qalpha, Qnil,
		       "alpha", "Alpha", RES_TYPE_NUMBER);

  /* Dimensions, especially FRAME_LINES (f), must be done via change_frame_size.
     Change will not be effected unless different from the current
     FRAME_LINES (f).  */
  width = FRAME_COLS (f);
  height = FRAME_LINES (f);

  SET_FRAME_COLS (f, 0);
  FRAME_LINES (f) = 0;
  change_frame_size (f, height, width, 1, 0, 0);

#if defined (USE_X_TOOLKIT) || defined (USE_GTK)
  /* Create the menu bar.  */
  if (!minibuffer_only && FRAME_EXTERNAL_MENU_BAR (f))
    {
      /* If this signals an error, we haven't set size hints for the
	 frame and we didn't make it visible.  */
      initialize_frame_menubar (f);

#ifndef USE_GTK
      /* This is a no-op, except under Motif where it arranges the
	 main window for the widgets on it.  */
      lw_set_main_areas (f->output_data.x->column_widget,
			 f->output_data.x->menubar_widget,
			 f->output_data.x->edit_widget);
#endif /* not USE_GTK */
    }
#endif /* USE_X_TOOLKIT || USE_GTK */

  /* Tell the server what size and position, etc, we want, and how
     badly we want them.  This should be done after we have the menu
     bar so that its size can be taken into account.  */
  BLOCK_INPUT;
  x_wm_set_size_hint (f, window_prompting, 0);
  UNBLOCK_INPUT;

  /* Make the window appear on the frame and enable display, unless
     the caller says not to.  However, with explicit parent, Emacs
     cannot control visibility, so don't try.  */
  if (! f->output_data.x->explicit_parent)
    {
      Lisp_Object visibility;

      visibility = x_get_arg (dpyinfo, parms, Qvisibility, 0, 0,
			      RES_TYPE_SYMBOL);
      if (EQ (visibility, Qunbound))
	visibility = Qt;

      if (EQ (visibility, Qicon))
	x_iconify_frame (f);
      else if (! NILP (visibility))
	x_make_frame_visible (f);
      else
	/* Must have been Qnil.  */
	;
    }

  BLOCK_INPUT;
                       
  /* Set machine name and pid for the purpose of window managers.  */
  set_machine_and_pid_properties(f);

  /* Set the WM leader property.  GTK does this itself, so this is not
     needed when using GTK.  */
  if (dpyinfo->client_leader_window != 0)
    {
      XChangeProperty (FRAME_X_DISPLAY (f),
                       FRAME_OUTER_WINDOW (f),
                       dpyinfo->Xatom_wm_client_leader,
                       XA_WINDOW, 32, PropModeReplace,
                       (unsigned char *) &dpyinfo->client_leader_window, 1);
    }

  UNBLOCK_INPUT;

  /* Initialize `default-minibuffer-frame' in case this is the first
     frame on this terminal.  */
  if (FRAME_HAS_MINIBUF_P (f)
      && (!FRAMEP (kb->Vdefault_minibuffer_frame)
          || !FRAME_LIVE_P (XFRAME (kb->Vdefault_minibuffer_frame))))
    kb->Vdefault_minibuffer_frame = frame;

  /* All remaining specified parameters, which have not been "used"
     by x_get_arg and friends, now go in the misc. alist of the frame.  */
  for (tem = parms; CONSP (tem); tem = XCDR (tem))
    if (CONSP (XCAR (tem)) && !NILP (XCAR (XCAR (tem))))
      f->param_alist = Fcons (XCAR (tem), f->param_alist);

  UNGCPRO;

  /* Make sure windows on this frame appear in calls to next-window
     and similar functions.  */
  Vwindow_list = Qnil;

  return unbind_to (count, frame);
}


/* FRAME is used only to get a handle on the X display.  We don't pass the
   display info directly because we're called from frame.c, which doesn't
   know about that structure.  */

Lisp_Object
x_get_focus_frame (struct frame *frame)
{
  struct x_display_info *dpyinfo = FRAME_X_DISPLAY_INFO (frame);
  Lisp_Object xfocus;
  if (! dpyinfo->x_focus_frame)
    return Qnil;

  XSETFRAME (xfocus, dpyinfo->x_focus_frame);
  return xfocus;
}


/* In certain situations, when the window manager follows a
   click-to-focus policy, there seems to be no way around calling
   XSetInputFocus to give another frame the input focus .

   In an ideal world, XSetInputFocus should generally be avoided so
   that applications don't interfere with the window manager's focus
   policy.  But I think it's okay to use when it's clearly done
   following a user-command.  */

DEFUN ("x-focus-frame", Fx_focus_frame, Sx_focus_frame, 1, 1, 0,
       doc: /* Set the input focus to FRAME.
FRAME nil means use the selected frame.  */)
  (Lisp_Object frame)
{
  struct frame *f = check_x_frame (frame);
  Display *dpy = FRAME_X_DISPLAY (f);

  BLOCK_INPUT;
  x_catch_errors (dpy);
  XSetInputFocus (FRAME_X_DISPLAY (f), FRAME_X_WINDOW (f),
		  RevertToParent, CurrentTime);
  x_ewmh_activate_frame (f);
  x_uncatch_errors ();
  UNBLOCK_INPUT;

  return Qnil;
}


DEFUN ("xw-color-defined-p", Fxw_color_defined_p, Sxw_color_defined_p, 1, 2, 0,
       doc: /* Internal function called by `color-defined-p', which see.  */)
  (Lisp_Object color, Lisp_Object frame)
{
  XColor foo;
  FRAME_PTR f = check_x_frame (frame);

  CHECK_STRING (color);

  if (x_defined_color (f, SDATA (color), &foo, 0))
    return Qt;
  else
    return Qnil;
}

DEFUN ("xw-color-values", Fxw_color_values, Sxw_color_values, 1, 2, 0,
       doc: /* Internal function called by `color-values', which see.  */)
  (Lisp_Object color, Lisp_Object frame)
{
  XColor foo;
  FRAME_PTR f = check_x_frame (frame);

  CHECK_STRING (color);

  if (x_defined_color (f, SDATA (color), &foo, 0))
    return list3 (make_number (foo.red),
		  make_number (foo.green),
		  make_number (foo.blue));
  else
    return Qnil;
}

DEFUN ("xw-display-color-p", Fxw_display_color_p, Sxw_display_color_p, 0, 1, 0,
       doc: /* Internal function called by `display-color-p', which see.  */)
  (Lisp_Object terminal)
{
  struct x_display_info *dpyinfo = check_x_display_info (terminal);

  if (dpyinfo->n_planes <= 2)
    return Qnil;

  switch (dpyinfo->visual->class)
    {
    case StaticColor:
    case PseudoColor:
    case TrueColor:
    case DirectColor:
      return Qt;

    default:
      return Qnil;
    }
}

DEFUN ("x-display-grayscale-p", Fx_display_grayscale_p, Sx_display_grayscale_p,
       0, 1, 0,
       doc: /* Return t if the X display supports shades of gray.
Note that color displays do support shades of gray.
The optional argument TERMINAL specifies which display to ask about.
TERMINAL should be a terminal object, a frame or a display name (a string).
If omitted or nil, that stands for the selected frame's display.  */)
  (Lisp_Object terminal)
{
  struct x_display_info *dpyinfo = check_x_display_info (terminal);

  if (dpyinfo->n_planes <= 1)
    return Qnil;

  switch (dpyinfo->visual->class)
    {
    case StaticColor:
    case PseudoColor:
    case TrueColor:
    case DirectColor:
    case StaticGray:
    case GrayScale:
      return Qt;

    default:
      return Qnil;
    }
}

DEFUN ("x-display-pixel-width", Fx_display_pixel_width, Sx_display_pixel_width,
       0, 1, 0,
       doc: /* Return the width in pixels of the X display TERMINAL.
The optional argument TERMINAL specifies which display to ask about.
TERMINAL should be a terminal object, a frame or a display name (a string).
If omitted or nil, that stands for the selected frame's display.  */)
  (Lisp_Object terminal)
{
  struct x_display_info *dpyinfo = check_x_display_info (terminal);

  return make_number (x_display_pixel_width (dpyinfo));
}

DEFUN ("x-display-pixel-height", Fx_display_pixel_height,
       Sx_display_pixel_height, 0, 1, 0,
       doc: /* Return the height in pixels of the X display TERMINAL.
The optional argument TERMINAL specifies which display to ask about.
TERMINAL should be a terminal object, a frame or a display name (a string).
If omitted or nil, that stands for the selected frame's display.  */)
  (Lisp_Object terminal)
{
  struct x_display_info *dpyinfo = check_x_display_info (terminal);

  return make_number (x_display_pixel_height (dpyinfo));
}

DEFUN ("x-display-planes", Fx_display_planes, Sx_display_planes,
       0, 1, 0,
       doc: /* Return the number of bitplanes of the X display TERMINAL.
The optional argument TERMINAL specifies which display to ask about.
TERMINAL should be a terminal object, a frame or a display name (a string).
If omitted or nil, that stands for the selected frame's display.  */)
  (Lisp_Object terminal)
{
  struct x_display_info *dpyinfo = check_x_display_info (terminal);

  return make_number (dpyinfo->n_planes);
}

DEFUN ("x-display-color-cells", Fx_display_color_cells, Sx_display_color_cells,
       0, 1, 0,
       doc: /* Return the number of color cells of the X display TERMINAL.
The optional argument TERMINAL specifies which display to ask about.
TERMINAL should be a terminal object, a frame or a display name (a string).
If omitted or nil, that stands for the selected frame's display.  */)
  (Lisp_Object terminal)
{
  struct x_display_info *dpyinfo = check_x_display_info (terminal);

  int nr_planes = DisplayPlanes (dpyinfo->display,
                                 XScreenNumberOfScreen (dpyinfo->screen));

  /* Truncate nr_planes to 24 to avoid integer overflow.
     Some displays says 32, but only 24 bits are actually significant.
     There are only very few and rare video cards that have more than
     24 significant bits.  Also 24 bits is more than 16 million colors,
     it "should be enough for everyone".  */
  if (nr_planes > 24) nr_planes = 24;

  return make_number (1 << nr_planes);
}

DEFUN ("x-server-max-request-size", Fx_server_max_request_size,
       Sx_server_max_request_size,
       0, 1, 0,
       doc: /* Return the maximum request size of the X server of display TERMINAL.
The optional argument TERMINAL specifies which display to ask about.
TERMINAL should be a terminal object, a frame or a display name (a string).
If omitted or nil, that stands for the selected frame's display.  */)
  (Lisp_Object terminal)
{
  struct x_display_info *dpyinfo = check_x_display_info (terminal);

  return make_number (MAXREQUEST (dpyinfo->display));
}

DEFUN ("x-server-vendor", Fx_server_vendor, Sx_server_vendor, 0, 1, 0,
       doc: /* Return the "vendor ID" string of the X server of display TERMINAL.
\(Labelling every distributor as a "vendor" embodies the false assumption
that operating systems cannot be developed and distributed noncommercially.)
The optional argument TERMINAL specifies which display to ask about.
TERMINAL should be a terminal object, a frame or a display name (a string).
If omitted or nil, that stands for the selected frame's display.  */)
  (Lisp_Object terminal)
{
  struct x_display_info *dpyinfo = check_x_display_info (terminal);
  char *vendor = ServerVendor (dpyinfo->display);

  if (! vendor) vendor = "";
  return build_string (vendor);
}

DEFUN ("x-server-version", Fx_server_version, Sx_server_version, 0, 1, 0,
       doc: /* Return the version numbers of the X server of display TERMINAL.
The value is a list of three integers: the major and minor
version numbers of the X Protocol in use, and the distributor-specific release
number.  See also the function `x-server-vendor'.

The optional argument TERMINAL specifies which display to ask about.
TERMINAL should be a terminal object, a frame or a display name (a string).
If omitted or nil, that stands for the selected frame's display.  */)
  (Lisp_Object terminal)
{
  struct x_display_info *dpyinfo = check_x_display_info (terminal);
  Display *dpy = dpyinfo->display;

  return Fcons (make_number (ProtocolVersion (dpy)),
		Fcons (make_number (ProtocolRevision (dpy)),
		       Fcons (make_number (VendorRelease (dpy)), Qnil)));
}

DEFUN ("x-display-screens", Fx_display_screens, Sx_display_screens, 0, 1, 0,
       doc: /* Return the number of screens on the X server of display TERMINAL.
The optional argument TERMINAL specifies which display to ask about.
TERMINAL should be a terminal object, a frame or a display name (a string).
If omitted or nil, that stands for the selected frame's display.  */)
  (Lisp_Object terminal)
{
  struct x_display_info *dpyinfo = check_x_display_info (terminal);

  return make_number (ScreenCount (dpyinfo->display));
}

DEFUN ("x-display-mm-height", Fx_display_mm_height, Sx_display_mm_height, 0, 1, 0,
       doc: /* Return the height in millimeters of the X display TERMINAL.
The optional argument TERMINAL specifies which display to ask about.
TERMINAL should be a terminal object, a frame or a display name (a string).
If omitted or nil, that stands for the selected frame's display.  */)
  (Lisp_Object terminal)
{
  struct x_display_info *dpyinfo = check_x_display_info (terminal);

  return make_number (HeightMMOfScreen (dpyinfo->screen));
}

DEFUN ("x-display-mm-width", Fx_display_mm_width, Sx_display_mm_width, 0, 1, 0,
       doc: /* Return the width in millimeters of the X display TERMINAL.
The optional argument TERMINAL specifies which display to ask about.
TERMINAL should be a terminal object, a frame or a display name (a string).
If omitted or nil, that stands for the selected frame's display.  */)
  (Lisp_Object terminal)
{
  struct x_display_info *dpyinfo = check_x_display_info (terminal);

  return make_number (WidthMMOfScreen (dpyinfo->screen));
}

DEFUN ("x-display-backing-store", Fx_display_backing_store,
       Sx_display_backing_store, 0, 1, 0,
       doc: /* Return an indication of whether X display TERMINAL does backing store.
The value may be `always', `when-mapped', or `not-useful'.
The optional argument TERMINAL specifies which display to ask about.
TERMINAL should be a terminal object, a frame or a display name (a string).
If omitted or nil, that stands for the selected frame's display.  */)
  (Lisp_Object terminal)
{
  struct x_display_info *dpyinfo = check_x_display_info (terminal);
  Lisp_Object result;

  switch (DoesBackingStore (dpyinfo->screen))
    {
    case Always:
      result = intern ("always");
      break;

    case WhenMapped:
      result = intern ("when-mapped");
      break;

    case NotUseful:
      result = intern ("not-useful");
      break;

    default:
      error ("Strange value for BackingStore parameter of screen");
      result = Qnil;
    }

  return result;
}

DEFUN ("x-display-visual-class", Fx_display_visual_class,
       Sx_display_visual_class, 0, 1, 0,
       doc: /* Return the visual class of the X display TERMINAL.
The value is one of the symbols `static-gray', `gray-scale',
`static-color', `pseudo-color', `true-color', or `direct-color'.

The optional argument TERMINAL specifies which display to ask about.
TERMINAL should a terminal object, a frame or a display name (a string).
If omitted or nil, that stands for the selected frame's display.  */)
  (Lisp_Object terminal)
{
  struct x_display_info *dpyinfo = check_x_display_info (terminal);
  Lisp_Object result;

  switch (dpyinfo->visual->class)
    {
    case StaticGray:
      result = intern ("static-gray");
      break;
    case GrayScale:
      result = intern ("gray-scale");
      break;
    case StaticColor:
      result = intern ("static-color");
      break;
    case PseudoColor:
      result = intern ("pseudo-color");
      break;
    case TrueColor:
      result = intern ("true-color");
      break;
    case DirectColor:
      result = intern ("direct-color");
      break;
    default:
      error ("Display has an unknown visual class");
      result = Qnil;
    }

  return result;
}

DEFUN ("x-display-save-under", Fx_display_save_under,
       Sx_display_save_under, 0, 1, 0,
       doc: /* Return t if the X display TERMINAL supports the save-under feature.
The optional argument TERMINAL specifies which display to ask about.
TERMINAL should be a terminal object, a frame or a display name (a string).
If omitted or nil, that stands for the selected frame's display.  */)
  (Lisp_Object terminal)
{
  struct x_display_info *dpyinfo = check_x_display_info (terminal);

  if (DoesSaveUnders (dpyinfo->screen) == True)
    return Qt;
  else
    return Qnil;
}

int
x_pixel_width (register struct frame *f)
{
  return FRAME_PIXEL_WIDTH (f);
}

int
x_pixel_height (register struct frame *f)
{
  return FRAME_PIXEL_HEIGHT (f);
}

int
x_char_width (register struct frame *f)
{
  return FRAME_COLUMN_WIDTH (f);
}

int
x_char_height (register struct frame *f)
{
  return FRAME_LINE_HEIGHT (f);
}

int
x_screen_planes (register struct frame *f)
{
  return FRAME_X_DISPLAY_INFO (f)->n_planes;
}



/************************************************************************
			      X Displays
 ************************************************************************/


/* Mapping visual names to visuals.  */

static struct visual_class
{
  char *name;
  int class;
}
visual_classes[] =
{
  {"StaticGray",	StaticGray},
  {"GrayScale",		GrayScale},
  {"StaticColor",	StaticColor},
  {"PseudoColor",	PseudoColor},
  {"TrueColor",		TrueColor},
  {"DirectColor",	DirectColor},
  {NULL, 0}
};


#ifndef HAVE_XSCREENNUMBEROFSCREEN

/* Value is the screen number of screen SCR.  This is a substitute for
   the X function with the same name when that doesn't exist.  */

int
XScreenNumberOfScreen (scr)
    register Screen *scr;
{
  Display *dpy = scr->display;
  int i;

  for (i = 0; i < dpy->nscreens; ++i)
    if (scr == dpy->screens + i)
      break;

  return i;
}

#endif /* not HAVE_XSCREENNUMBEROFSCREEN */


/* Select the visual that should be used on display DPYINFO.  Set
   members of DPYINFO appropriately.  Called from x_term_init.  */

void
select_visual (struct x_display_info *dpyinfo)
{
  Display *dpy = dpyinfo->display;
  Screen *screen = dpyinfo->screen;
  Lisp_Object value;

  /* See if a visual is specified.  */
  value = display_x_get_resource (dpyinfo,
				  build_string ("visualClass"),
				  build_string ("VisualClass"),
				  Qnil, Qnil);
  if (STRINGP (value))
    {
      /* VALUE should be of the form CLASS-DEPTH, where CLASS is one
	 of `PseudoColor', `TrueColor' etc. and DEPTH is the color
	 depth, a decimal number.  NAME is compared with case ignored.  */
      char *s = (char *) alloca (SBYTES (value) + 1);
      char *dash;
      int i, class = -1;
      XVisualInfo vinfo;

      strcpy (s, SDATA (value));
      dash = strchr (s, '-');
      if (dash)
	{
	  dpyinfo->n_planes = atoi (dash + 1);
	  *dash = '\0';
	}
      else
	/* We won't find a matching visual with depth 0, so that
	   an error will be printed below.  */
	dpyinfo->n_planes = 0;

      /* Determine the visual class.  */
      for (i = 0; visual_classes[i].name; ++i)
	if (xstrcasecmp (s, visual_classes[i].name) == 0)
	  {
	    class = visual_classes[i].class;
	    break;
	  }

      /* Look up a matching visual for the specified class.  */
      if (class == -1
	  || !XMatchVisualInfo (dpy, XScreenNumberOfScreen (screen),
				dpyinfo->n_planes, class, &vinfo))
	fatal ("Invalid visual specification `%s'", SDATA (value));

      dpyinfo->visual = vinfo.visual;
    }
  else
    {
      int n_visuals;
      XVisualInfo *vinfo, vinfo_template;

      dpyinfo->visual = DefaultVisualOfScreen (screen);

      vinfo_template.visualid = XVisualIDFromVisual (dpyinfo->visual);
      vinfo_template.screen = XScreenNumberOfScreen (screen);
      vinfo = XGetVisualInfo (dpy, VisualIDMask | VisualScreenMask,
			      &vinfo_template, &n_visuals);
      if (n_visuals <= 0)
	fatal ("Can't get proper X visual info");

      dpyinfo->n_planes = vinfo->depth;
      XFree ((char *) vinfo);
    }
}


/* Return the X display structure for the display named NAME.
   Open a new connection if necessary.  */

struct x_display_info *
x_display_info_for_name (Lisp_Object name)
{
  Lisp_Object names;
  struct x_display_info *dpyinfo;

  CHECK_STRING (name);

#if 0
  if (! EQ (Vinitial_window_system, intern ("x")))
    error ("Not using X Windows"); /* That doesn't stop us anymore. */
#endif

  for (dpyinfo = x_display_list, names = x_display_name_list;
       dpyinfo;
       dpyinfo = dpyinfo->next, names = XCDR (names))
    {
      Lisp_Object tem;
      tem = Fstring_equal (XCAR (XCAR (names)), name);
      if (!NILP (tem))
	return dpyinfo;
    }

  /* Use this general default value to start with.  */
  Vx_resource_name = Vinvocation_name;

  validate_x_resource_name ();

  dpyinfo = x_term_init (name, (char *)0,
			 (char *) SDATA (Vx_resource_name));

  if (dpyinfo == 0)
    error ("Cannot connect to X server %s", SDATA (name));

  x_in_use = 1;
  XSETFASTINT (Vwindow_system_version, 11);

  return dpyinfo;
}


DEFUN ("x-open-connection", Fx_open_connection, Sx_open_connection,
       1, 3, 0,
       doc: /* Open a connection to an X server.
DISPLAY is the name of the display to connect to.
Optional second arg XRM-STRING is a string of resources in xrdb format.
If the optional third arg MUST-SUCCEED is non-nil,
terminate Emacs if we can't open the connection.  */)
  (Lisp_Object display, Lisp_Object xrm_string, Lisp_Object must_succeed)
{
  unsigned char *xrm_option;
  struct x_display_info *dpyinfo;

  CHECK_STRING (display);
  if (! NILP (xrm_string))
    CHECK_STRING (xrm_string);

#if 0
  if (! EQ (Vinitial_window_system, intern ("x")))
    error ("Not using X Windows"); /* That doesn't stop us anymore. */
#endif

  if (! NILP (xrm_string))
    xrm_option = (unsigned char *) SDATA (xrm_string);
  else
    xrm_option = (unsigned char *) 0;

  validate_x_resource_name ();

  /* This is what opens the connection and sets x_current_display.
     This also initializes many symbols, such as those used for input.  */
  dpyinfo = x_term_init (display, xrm_option,
			 (char *) SDATA (Vx_resource_name));

  if (dpyinfo == 0)
    {
      if (!NILP (must_succeed))
	fatal ("Cannot connect to X server %s.\n\
Check the DISPLAY environment variable or use `-d'.\n\
Also use the `xauth' program to verify that you have the proper\n\
authorization information needed to connect the X server.\n\
An insecure way to solve the problem may be to use `xhost'.\n",
	       SDATA (display));
      else
	error ("Cannot connect to X server %s", SDATA (display));
    }

  x_in_use = 1;

  XSETFASTINT (Vwindow_system_version, 11);
  return Qnil;
}

DEFUN ("x-close-connection", Fx_close_connection,
       Sx_close_connection, 1, 1, 0,
       doc: /* Close the connection to TERMINAL's X server.
For TERMINAL, specify a terminal object, a frame or a display name (a
string).  If TERMINAL is nil, that stands for the selected frame's
terminal.  */)
  (Lisp_Object terminal)
{
  struct x_display_info *dpyinfo = check_x_display_info (terminal);

  if (dpyinfo->reference_count > 0)
    error ("Display still has frames on it");

  x_delete_terminal (dpyinfo->terminal);

  return Qnil;
}

DEFUN ("x-display-list", Fx_display_list, Sx_display_list, 0, 0, 0,
       doc: /* Return the list of display names that Emacs has connections to.  */)
  (void)
{
  Lisp_Object tail, result;

  result = Qnil;
  for (tail = x_display_name_list; CONSP (tail); tail = XCDR (tail))
    result = Fcons (XCAR (XCAR (tail)), result);

  return result;
}

DEFUN ("x-synchronize", Fx_synchronize, Sx_synchronize, 1, 2, 0,
       doc: /* If ON is non-nil, report X errors as soon as the erring request is made.
If ON is nil, allow buffering of requests.
Turning on synchronization prohibits the Xlib routines from buffering
requests and seriously degrades performance, but makes debugging much
easier.
The optional second argument TERMINAL specifies which display to act on.
TERMINAL should be a terminal object, a frame or a display name (a string).
If TERMINAL is omitted or nil, that stands for the selected frame's display.  */)
  (Lisp_Object on, Lisp_Object terminal)
{
  struct x_display_info *dpyinfo = check_x_display_info (terminal);

  XSynchronize (dpyinfo->display, !EQ (on, Qnil));

  return Qnil;
}

/* Wait for responses to all X commands issued so far for frame F.  */

void
x_sync (FRAME_PTR f)
{
  BLOCK_INPUT;
  XSync (FRAME_X_DISPLAY (f), False);
  UNBLOCK_INPUT;
}


/***********************************************************************
                           Window properties
 ***********************************************************************/

DEFUN ("x-change-window-property", Fx_change_window_property,
       Sx_change_window_property, 2, 6, 0,
       doc: /* Change window property PROP to VALUE on the X window of FRAME.
PROP must be a string.
VALUE may be a string or a list of conses, numbers and/or strings.
If an element in the list is a string, it is converted to
an Atom and the value of the Atom is used.  If an element is a cons,
it is converted to a 32 bit number where the car is the 16 top bits and the
cdr is the lower 16 bits.
FRAME nil or omitted means use the selected frame.
If TYPE is given and non-nil, it is the name of the type of VALUE.
If TYPE is not given or nil, the type is STRING.
FORMAT gives the size in bits of each element if VALUE is a list.
It must be one of 8, 16 or 32.
If VALUE is a string or FORMAT is nil or not given, FORMAT defaults to 8.
If OUTER_P is non-nil, the property is changed for the outer X window of
FRAME.  Default is to change on the edit X window.

Value is VALUE.  */)
  (Lisp_Object prop, Lisp_Object value, Lisp_Object frame, Lisp_Object type, Lisp_Object format, Lisp_Object outer_p)
{
  struct frame *f = check_x_frame (frame);
  Atom prop_atom;
  Atom target_type = XA_STRING;
  int element_format = 8;
  unsigned char *data;
  int nelements;
  Window w;

  CHECK_STRING (prop);

  if (! NILP (format))
    {
      CHECK_NUMBER (format);
      element_format = XFASTINT (format);

      if (element_format != 8 && element_format != 16
          && element_format != 32)
        error ("FORMAT must be one of 8, 16 or 32");
    }

  if (CONSP (value))
    {
      nelements = x_check_property_data (value);
      if (nelements == -1)
        error ("Bad data in VALUE, must be number, string or cons");

      if (element_format == 8)
        data = (unsigned char *) xmalloc (nelements);
      else if (element_format == 16)
        data = (unsigned char *) xmalloc (nelements*2);
      else /* format == 32 */
        /* The man page for XChangeProperty:
               "If the specified format is 32, the property data must be a
                long array."
           This applies even if long is more than 64 bits.  The X library
           converts to 32 bits before sending to the X server.  */
        data = (unsigned char *) xmalloc (nelements * sizeof(long));

      x_fill_property_data (FRAME_X_DISPLAY (f), value, data, element_format);
    }
  else
    {
      CHECK_STRING (value);
      data = SDATA (value);
      nelements = SCHARS (value);
    }

  BLOCK_INPUT;
  prop_atom = XInternAtom (FRAME_X_DISPLAY (f), SDATA (prop), False);
  if (! NILP (type))
    {
      CHECK_STRING (type);
      target_type = XInternAtom (FRAME_X_DISPLAY (f), SDATA (type), False);
    }

  if (! NILP (outer_p)) w = FRAME_OUTER_WINDOW (f);
  else w = FRAME_X_WINDOW (f);

  XChangeProperty (FRAME_X_DISPLAY (f), w,
		   prop_atom, target_type, element_format, PropModeReplace,
		   data, nelements);

  if (CONSP (value)) xfree (data);

  /* Make sure the property is set when we return.  */
  XFlush (FRAME_X_DISPLAY (f));
  UNBLOCK_INPUT;

  return value;
}


DEFUN ("x-delete-window-property", Fx_delete_window_property,
       Sx_delete_window_property, 1, 2, 0,
       doc: /* Remove window property PROP from X window of FRAME.
FRAME nil or omitted means use the selected frame.  Value is PROP.  */)
  (Lisp_Object prop, Lisp_Object frame)
{
  struct frame *f = check_x_frame (frame);
  Atom prop_atom;

  CHECK_STRING (prop);
  BLOCK_INPUT;
  prop_atom = XInternAtom (FRAME_X_DISPLAY (f), SDATA (prop), False);
  XDeleteProperty (FRAME_X_DISPLAY (f), FRAME_X_WINDOW (f), prop_atom);

  /* Make sure the property is removed when we return.  */
  XFlush (FRAME_X_DISPLAY (f));
  UNBLOCK_INPUT;

  return prop;
}


DEFUN ("x-window-property", Fx_window_property, Sx_window_property,
       1, 6, 0,
       doc: /* Value is the value of window property PROP on FRAME.
If FRAME is nil or omitted, use the selected frame.
If TYPE is nil or omitted, get the property as a string.  Otherwise TYPE
is the name of the Atom that denotes the type expected.
If SOURCE is non-nil, get the property on that window instead of from
FRAME.  The number 0 denotes the root window.
If DELETE_P is non-nil, delete the property after retreiving it.
If VECTOR_RET_P is non-nil, don't return a string but a vector of values.

Value is nil if FRAME hasn't a property with name PROP or if PROP has
no value of TYPE.  */)
  (Lisp_Object prop, Lisp_Object frame, Lisp_Object type, Lisp_Object source, Lisp_Object delete_p, Lisp_Object vector_ret_p)
{
  struct frame *f = check_x_frame (frame);
  Atom prop_atom;
  int rc;
  Lisp_Object prop_value = Qnil;
  unsigned char *tmp_data = NULL;
  Atom actual_type;
  Atom target_type = XA_STRING;
  int actual_format;
  unsigned long actual_size, bytes_remaining;
  Window target_window = FRAME_X_WINDOW (f);
  struct gcpro gcpro1;

  GCPRO1 (prop_value);
  CHECK_STRING (prop);

  if (! NILP (source))
    {
      if (NUMBERP (source))
        {
          if (FLOATP (source))
            target_window = (Window) XFLOAT (source);
          else
            target_window = XFASTINT (source);

          if (target_window == 0)
            target_window = FRAME_X_DISPLAY_INFO (f)->root_window;
        }
      else if (CONSP (source))
        target_window = cons_to_long (source);
    }

  BLOCK_INPUT;
  if (STRINGP (type))
    {
      if (strcmp ("AnyPropertyType", SDATA (type)) == 0)
        target_type = AnyPropertyType;
      else
        target_type = XInternAtom (FRAME_X_DISPLAY (f), SDATA (type), False);
    }

  prop_atom = XInternAtom (FRAME_X_DISPLAY (f), SDATA (prop), False);
  rc = XGetWindowProperty (FRAME_X_DISPLAY (f), target_window,
			   prop_atom, 0, 0, False, target_type,
			   &actual_type, &actual_format, &actual_size,
			   &bytes_remaining, &tmp_data);
  if (rc == Success)
    {
      int size = bytes_remaining;

      XFree (tmp_data);
      tmp_data = NULL;

      rc = XGetWindowProperty (FRAME_X_DISPLAY (f), target_window,
			       prop_atom, 0, bytes_remaining,
			       ! NILP (delete_p), target_type,
			       &actual_type, &actual_format,
			       &actual_size, &bytes_remaining,
			       &tmp_data);
      if (rc == Success && tmp_data)
        {
          /* The man page for XGetWindowProperty says:
             "If the returned format is 32, the returned data is represented
             as a long array and should be cast to that type to obtain the
             elements."
             This applies even if long is more than 32 bits, the X library
             converts from 32 bit elements received from the X server to long
             and passes the long array to us.  Thus, for that case memcpy can not
             be used.  We convert to a 32 bit type here, because so much code
             assume on that.

             The bytes and offsets passed to XGetWindowProperty refers to the
             property and those are indeed in 32 bit quantities if format is
             32.  */

          if (actual_format == 32 && actual_format < BITS_PER_LONG)
            {
              unsigned long i;
              int  *idata = (int *) tmp_data;
              long *ldata = (long *) tmp_data;

              for (i = 0; i < actual_size; ++i)
                idata[i] = (int) ldata[i];
            }

          if (NILP (vector_ret_p))
            prop_value = make_string (tmp_data, size);
          else
            prop_value = x_property_data_to_lisp (f,
                                                  tmp_data,
                                                  actual_type,
                                                  actual_format,
                                                  actual_size);
        }

      if (tmp_data) XFree (tmp_data);
    }

  UNBLOCK_INPUT;
  UNGCPRO;
  return prop_value;
}



/***********************************************************************
				Busy cursor
 ***********************************************************************/

/* Timer function of hourglass_atimer.  TIMER is equal to
   hourglass_atimer.

   Display an hourglass pointer on all frames by mapping the frames'
   hourglass_window.  Set the hourglass_p flag in the frames'
   output_data.x structure to indicate that an hourglass cursor is
   shown on the frames.  */

void
show_hourglass (struct atimer *timer)
{
  /* The timer implementation will cancel this timer automatically
     after this function has run.  Set hourglass_atimer to null
     so that we know the timer doesn't have to be canceled.  */
  hourglass_atimer = NULL;

  if (!hourglass_shown_p)
    {
      Lisp_Object rest, frame;

      BLOCK_INPUT;

      FOR_EACH_FRAME (rest, frame)
	{
	  struct frame *f = XFRAME (frame);

	  if (FRAME_LIVE_P (f) && FRAME_X_P (f) && FRAME_X_DISPLAY (f))
	    {
	      Display *dpy = FRAME_X_DISPLAY (f);

#ifdef USE_X_TOOLKIT
	      if (f->output_data.x->widget)
#else
	      if (FRAME_OUTER_WINDOW (f))
#endif
		{
		  f->output_data.x->hourglass_p = 1;

		  if (!f->output_data.x->hourglass_window)
		    {
		      unsigned long mask = CWCursor;
		      XSetWindowAttributes attrs;
#ifdef USE_GTK
                      Window parent = FRAME_X_WINDOW (f);
#else
                      Window parent = FRAME_OUTER_WINDOW (f);
#endif
		      attrs.cursor = f->output_data.x->hourglass_cursor;

		      f->output_data.x->hourglass_window
			= XCreateWindow (dpy, parent,
					 0, 0, 32000, 32000, 0, 0,
					 InputOnly,
					 CopyFromParent,
					 mask, &attrs);
		    }

		  XMapRaised (dpy, f->output_data.x->hourglass_window);
		  XFlush (dpy);
		}
	    }
	}

      hourglass_shown_p = 1;
      UNBLOCK_INPUT;
    }
}


/* Hide the hourglass pointer on all frames, if it is currently
   shown.  */

void
hide_hourglass (void)
{
  if (hourglass_shown_p)
    {
      Lisp_Object rest, frame;

      BLOCK_INPUT;
      FOR_EACH_FRAME (rest, frame)
	{
	  struct frame *f = XFRAME (frame);

	  if (FRAME_X_P (f)
	      /* Watch out for newly created frames.  */
	      && f->output_data.x->hourglass_window)
	    {
	      XUnmapWindow (FRAME_X_DISPLAY (f),
			    f->output_data.x->hourglass_window);
	      /* Sync here because XTread_socket looks at the
		 hourglass_p flag that is reset to zero below.  */
	      XSync (FRAME_X_DISPLAY (f), False);
	      f->output_data.x->hourglass_p = 0;
	    }
	}

      hourglass_shown_p = 0;
      UNBLOCK_INPUT;
    }
}



/***********************************************************************
				Tool tips
 ***********************************************************************/

static Lisp_Object x_create_tip_frame (struct x_display_info *,
                                       Lisp_Object, Lisp_Object);
static void compute_tip_xy (struct frame *, Lisp_Object, Lisp_Object,
                            Lisp_Object, int, int, int *, int *);

/* The frame of a currently visible tooltip.  */

Lisp_Object tip_frame;

/* If non-nil, a timer started that hides the last tooltip when it
   fires.  */

Lisp_Object tip_timer;
Window tip_window;

/* If non-nil, a vector of 3 elements containing the last args
   with which x-show-tip was called.  See there.  */

Lisp_Object last_show_tip_args;

/* Maximum size for tooltips; a cons (COLUMNS . ROWS).  */

Lisp_Object Vx_max_tooltip_size;


static Lisp_Object
unwind_create_tip_frame (Lisp_Object frame)
{
  Lisp_Object deleted;

  deleted = unwind_create_frame (frame);
  if (EQ (deleted, Qt))
    {
      tip_window = None;
      tip_frame = Qnil;
    }

  return deleted;
}


/* Create a frame for a tooltip on the display described by DPYINFO.
   PARMS is a list of frame parameters.  TEXT is the string to
   display in the tip frame.  Value is the frame.

   Note that functions called here, esp. x_default_parameter can
   signal errors, for instance when a specified color name is
   undefined.  We have to make sure that we're in a consistent state
   when this happens.  */

static Lisp_Object
x_create_tip_frame (struct x_display_info *dpyinfo,
                    Lisp_Object parms,
                    Lisp_Object text)
{
  struct frame *f;
  Lisp_Object frame, tem;
  Lisp_Object name;
  long window_prompting = 0;
  int width, height;
  int count = SPECPDL_INDEX ();
  struct gcpro gcpro1, gcpro2, gcpro3;
  int face_change_count_before = face_change_count;
  Lisp_Object buffer;
  struct buffer *old_buffer;

  check_x ();

  if (!dpyinfo->terminal->name)
    error ("Terminal is not live, can't create new frames on it");

  parms = Fcopy_alist (parms);

  /* Get the name of the frame to use for resource lookup.  */
  name = x_get_arg (dpyinfo, parms, Qname, "name", "Name", RES_TYPE_STRING);
  if (!STRINGP (name)
      && !EQ (name, Qunbound)
      && !NILP (name))
    error ("Invalid frame name--not a string or nil");

  frame = Qnil;
  GCPRO3 (parms, name, frame);
  f = make_frame (1);
  XSETFRAME (frame, f);

  buffer = Fget_buffer_create (build_string (" *tip*"));
  Fset_window_buffer (FRAME_ROOT_WINDOW (f), buffer, Qnil);
  old_buffer = current_buffer;
  set_buffer_internal_1 (XBUFFER (buffer));
  current_buffer->truncate_lines = Qnil;
  specbind (Qinhibit_read_only, Qt);
  specbind (Qinhibit_modification_hooks, Qt);
  Ferase_buffer ();
  Finsert (1, &text);
  set_buffer_internal_1 (old_buffer);

  FRAME_CAN_HAVE_SCROLL_BARS (f) = 0;
  record_unwind_protect (unwind_create_tip_frame, frame);

  f->terminal = dpyinfo->terminal;
  f->terminal->reference_count++;

  /* By setting the output method, we're essentially saying that
     the frame is live, as per FRAME_LIVE_P.  If we get a signal
     from this point on, x_destroy_window might screw up reference
     counts etc.  */
  f->output_method = output_x_window;
  f->output_data.x = (struct x_output *) xmalloc (sizeof (struct x_output));
  memset (f->output_data.x, 0, sizeof (struct x_output));
  f->output_data.x->icon_bitmap = -1;
  FRAME_FONTSET (f) = -1;
  f->output_data.x->scroll_bar_foreground_pixel = -1;
  f->output_data.x->scroll_bar_background_pixel = -1;
#ifdef USE_TOOLKIT_SCROLL_BARS
  f->output_data.x->scroll_bar_top_shadow_pixel = -1;
  f->output_data.x->scroll_bar_bottom_shadow_pixel = -1;
#endif /* USE_TOOLKIT_SCROLL_BARS */
  f->icon_name = Qnil;
  FRAME_X_DISPLAY_INFO (f) = dpyinfo;
#if GLYPH_DEBUG
  image_cache_refcount = FRAME_IMAGE_CACHE (f)->refcount;
  dpyinfo_refcount = dpyinfo->reference_count;
#endif /* GLYPH_DEBUG */
  f->output_data.x->parent_desc = FRAME_X_DISPLAY_INFO (f)->root_window;
  f->output_data.x->explicit_parent = 0;

  /* These colors will be set anyway later, but it's important
     to get the color reference counts right, so initialize them!  */
  {
    Lisp_Object black;
    struct gcpro gcpro1;

    /* Function x_decode_color can signal an error.  Make
       sure to initialize color slots so that we won't try
       to free colors we haven't allocated.  */
    FRAME_FOREGROUND_PIXEL (f) = -1;
    FRAME_BACKGROUND_PIXEL (f) = -1;
    f->output_data.x->cursor_pixel = -1;
    f->output_data.x->cursor_foreground_pixel = -1;
    f->output_data.x->border_pixel = -1;
    f->output_data.x->mouse_pixel = -1;

    black = build_string ("black");
    GCPRO1 (black);
    FRAME_FOREGROUND_PIXEL (f)
      = x_decode_color (f, black, BLACK_PIX_DEFAULT (f));
    FRAME_BACKGROUND_PIXEL (f)
      = x_decode_color (f, black, BLACK_PIX_DEFAULT (f));
    f->output_data.x->cursor_pixel
      = x_decode_color (f, black, BLACK_PIX_DEFAULT (f));
    f->output_data.x->cursor_foreground_pixel
      = x_decode_color (f, black, BLACK_PIX_DEFAULT (f));
    f->output_data.x->border_pixel
      = x_decode_color (f, black, BLACK_PIX_DEFAULT (f));
    f->output_data.x->mouse_pixel
      = x_decode_color (f, black, BLACK_PIX_DEFAULT (f));
    UNGCPRO;
  }

  /* Set the name; the functions to which we pass f expect the name to
     be set.  */
  if (EQ (name, Qunbound) || NILP (name))
    {
      f->name = build_string (dpyinfo->x_id_name);
      f->explicit_name = 0;
    }
  else
    {
      f->name = name;
      f->explicit_name = 1;
      /* use the frame's title when getting resources for this frame.  */
      specbind (Qx_resource_name, name);
    }

  f->resx = dpyinfo->resx;
  f->resy = dpyinfo->resy;

  register_font_driver (&xfont_driver, f);
#ifdef HAVE_FREETYPE
#ifdef HAVE_XFT
  register_font_driver (&xftfont_driver, f);
#else	/* not HAVE_XFT */
  register_font_driver (&ftxfont_driver, f);
#endif	/* not HAVE_XFT */
#endif	/* HAVE_FREETYPE */

  x_default_parameter (f, parms, Qfont_backend, Qnil,
		       "fontBackend", "FontBackend", RES_TYPE_STRING);

  /* Extract the window parameters from the supplied values that are
     needed to determine window geometry.  */
  x_default_font_parameter (f, parms);

  x_default_parameter (f, parms, Qborder_width, make_number (0),
		       "borderWidth", "BorderWidth", RES_TYPE_NUMBER);

  /* This defaults to 2 in order to match xterm.  We recognize either
     internalBorderWidth or internalBorder (which is what xterm calls
     it).  */
  if (NILP (Fassq (Qinternal_border_width, parms)))
    {
      Lisp_Object value;

      value = x_get_arg (dpyinfo, parms, Qinternal_border_width,
			 "internalBorder", "internalBorder", RES_TYPE_NUMBER);
      if (! EQ (value, Qunbound))
	parms = Fcons (Fcons (Qinternal_border_width, value),
		       parms);
    }

  x_default_parameter (f, parms, Qinternal_border_width, make_number (1),
		       "internalBorderWidth", "internalBorderWidth",
		       RES_TYPE_NUMBER);

  /* Also do the stuff which must be set before the window exists.  */
  x_default_parameter (f, parms, Qforeground_color, build_string ("black"),
		       "foreground", "Foreground", RES_TYPE_STRING);
  x_default_parameter (f, parms, Qbackground_color, build_string ("white"),
		       "background", "Background", RES_TYPE_STRING);
  x_default_parameter (f, parms, Qmouse_color, build_string ("black"),
		       "pointerColor", "Foreground", RES_TYPE_STRING);
  x_default_parameter (f, parms, Qcursor_color, build_string ("black"),
		       "cursorColor", "Foreground", RES_TYPE_STRING);
  x_default_parameter (f, parms, Qborder_color, build_string ("black"),
		       "borderColor", "BorderColor", RES_TYPE_STRING);

  /* Init faces before x_default_parameter is called for scroll-bar
     parameters because that function calls x_set_scroll_bar_width,
     which calls change_frame_size, which calls Fset_window_buffer,
     which runs hooks, which call Fvertical_motion.  At the end, we
     end up in init_iterator with a null face cache, which should not
     happen.  */
  init_frame_faces (f);

  f->output_data.x->parent_desc = FRAME_X_DISPLAY_INFO (f)->root_window;

  window_prompting = x_figure_window_size (f, parms, 0);

  {
    XSetWindowAttributes attrs;
    unsigned long mask;
    Atom type = FRAME_X_DISPLAY_INFO (f)->Xatom_net_window_type_tooltip;

    BLOCK_INPUT;
    mask = CWBackPixel | CWOverrideRedirect | CWEventMask;
    if (DoesSaveUnders (dpyinfo->screen))
      mask |= CWSaveUnder;

    /* Window managers look at the override-redirect flag to determine
       whether or net to give windows a decoration (Xlib spec, chapter
       3.2.8).  */
    attrs.override_redirect = True;
    attrs.save_under = True;
    attrs.background_pixel = FRAME_BACKGROUND_PIXEL (f);
    /* Arrange for getting MapNotify and UnmapNotify events.  */
    attrs.event_mask = StructureNotifyMask;
    tip_window
      = FRAME_X_WINDOW (f)
      = XCreateWindow (FRAME_X_DISPLAY (f),
		       FRAME_X_DISPLAY_INFO (f)->root_window,
		       /* x, y, width, height */
		       0, 0, 1, 1,
		       /* Border.  */
		       f->border_width,
		       CopyFromParent, InputOutput, CopyFromParent,
		       mask, &attrs);
    XChangeProperty (FRAME_X_DISPLAY (f), tip_window,
                     FRAME_X_DISPLAY_INFO (f)->Xatom_net_window_type,
                     XA_ATOM, 32, PropModeReplace,
                     (unsigned char *)&type, 1);
    UNBLOCK_INPUT;
  }

  x_make_gc (f);

  x_default_parameter (f, parms, Qauto_raise, Qnil,
		       "autoRaise", "AutoRaiseLower", RES_TYPE_BOOLEAN);
  x_default_parameter (f, parms, Qauto_lower, Qnil,
		       "autoLower", "AutoRaiseLower", RES_TYPE_BOOLEAN);
  x_default_parameter (f, parms, Qcursor_type, Qbox,
		       "cursorType", "CursorType", RES_TYPE_SYMBOL);

  /* Dimensions, especially FRAME_LINES (f), must be done via change_frame_size.
     Change will not be effected unless different from the current
     FRAME_LINES (f).  */
  width = FRAME_COLS (f);
  height = FRAME_LINES (f);
  SET_FRAME_COLS (f, 0);
  FRAME_LINES (f) = 0;
  change_frame_size (f, height, width, 1, 0, 0);

  /* Add `tooltip' frame parameter's default value. */
  if (NILP (Fframe_parameter (frame, Qtooltip)))
    Fmodify_frame_parameters (frame, Fcons (Fcons (Qtooltip, Qt), Qnil));

  /* FIXME - can this be done in a similar way to normal frames?
     http://lists.gnu.org/archive/html/emacs-devel/2007-10/msg00641.html */

  /* Set the `display-type' frame parameter before setting up faces. */
  {
    Lisp_Object disptype;

    if (FRAME_X_DISPLAY_INFO (f)->n_planes == 1)
      disptype = intern ("mono");
    else if (FRAME_X_DISPLAY_INFO (f)->visual->class == GrayScale
             || FRAME_X_DISPLAY_INFO (f)->visual->class == StaticGray)
      disptype = intern ("grayscale");
    else
      disptype = intern ("color");

    if (NILP (Fframe_parameter (frame, Qdisplay_type)))
      Fmodify_frame_parameters (frame, Fcons (Fcons (Qdisplay_type, disptype),
                                              Qnil));
  }

  /* Set up faces after all frame parameters are known.  This call
     also merges in face attributes specified for new frames.

     Frame parameters may be changed if .Xdefaults contains
     specifications for the default font.  For example, if there is an
     `Emacs.default.attributeBackground: pink', the `background-color'
     attribute of the frame get's set, which let's the internal border
     of the tooltip frame appear in pink.  Prevent this.  */
  {
    Lisp_Object bg = Fframe_parameter (frame, Qbackground_color);

    /* Set tip_frame here, so that */
    tip_frame = frame;
    call2 (Qface_set_after_frame_default, frame, Qnil);

    if (!EQ (bg, Fframe_parameter (frame, Qbackground_color)))
      Fmodify_frame_parameters (frame, Fcons (Fcons (Qbackground_color, bg),
					      Qnil));
  }

  f->no_split = 1;

  UNGCPRO;

  /* It is now ok to make the frame official even if we get an error
     below.  And the frame needs to be on Vframe_list or making it
     visible won't work.  */
  Vframe_list = Fcons (frame, Vframe_list);

  /* Now that the frame is official, it counts as a reference to
     its display.  */
  FRAME_X_DISPLAY_INFO (f)->reference_count++;

  /* Setting attributes of faces of the tooltip frame from resources
     and similar will increment face_change_count, which leads to the
     clearing of all current matrices.  Since this isn't necessary
     here, avoid it by resetting face_change_count to the value it
     had before we created the tip frame.  */
  face_change_count = face_change_count_before;

  /* Discard the unwind_protect.  */
  return unbind_to (count, frame);
}


/* Compute where to display tip frame F.  PARMS is the list of frame
   parameters for F.  DX and DY are specified offsets from the current
   location of the mouse.  WIDTH and HEIGHT are the width and height
   of the tooltip.  Return coordinates relative to the root window of
   the display in *ROOT_X, and *ROOT_Y.  */

static void
compute_tip_xy (struct frame *f, Lisp_Object parms, Lisp_Object dx, Lisp_Object dy, int width, int height, int *root_x, int *root_y)
{
  Lisp_Object left, top;
  int win_x, win_y;
  Window root, child;
  unsigned pmask;

  /* User-specified position?  */
  left = Fcdr (Fassq (Qleft, parms));
  top  = Fcdr (Fassq (Qtop, parms));

  /* Move the tooltip window where the mouse pointer is.  Resize and
     show it.  */
  if (!INTEGERP (left) || !INTEGERP (top))
    {
      BLOCK_INPUT;
      XQueryPointer (FRAME_X_DISPLAY (f), FRAME_X_DISPLAY_INFO (f)->root_window,
		     &root, &child, root_x, root_y, &win_x, &win_y, &pmask);
      UNBLOCK_INPUT;
    }

  if (INTEGERP (top))
    *root_y = XINT (top);
  else if (*root_y + XINT (dy) <= 0)
    *root_y = 0; /* Can happen for negative dy */
  else if (*root_y + XINT (dy) + height
	   <= x_display_pixel_height (FRAME_X_DISPLAY_INFO (f)))
    /* It fits below the pointer */
    *root_y += XINT (dy);
  else if (height + XINT (dy) <= *root_y)
    /* It fits above the pointer.  */
    *root_y -= height + XINT (dy);
  else
    /* Put it on the top.  */
    *root_y = 0;

  if (INTEGERP (left))
    *root_x = XINT (left);
  else if (*root_x + XINT (dx) <= 0)
    *root_x = 0; /* Can happen for negative dx */
  else if (*root_x + XINT (dx) + width
	   <= x_display_pixel_width (FRAME_X_DISPLAY_INFO (f)))
    /* It fits to the right of the pointer.  */
    *root_x += XINT (dx);
  else if (width + XINT (dx) <= *root_x)
    /* It fits to the left of the pointer.  */
    *root_x -= width + XINT (dx);
  else
    /* Put it left-justified on the screen--it ought to fit that way.  */
    *root_x = 0;
}


DEFUN ("x-show-tip", Fx_show_tip, Sx_show_tip, 1, 6, 0,
       doc: /* Show STRING in a "tooltip" window on frame FRAME.
A tooltip window is a small X window displaying a string.

This is an internal function; Lisp code should call `tooltip-show'.

FRAME nil or omitted means use the selected frame.

PARMS is an optional list of frame parameters which can be used to
change the tooltip's appearance.

Automatically hide the tooltip after TIMEOUT seconds.  TIMEOUT nil
means use the default timeout of 5 seconds.

If the list of frame parameters PARAMS contains a `left' parameters,
the tooltip is displayed at that x-position.  Otherwise it is
displayed at the mouse position, with offset DX added (default is 5 if
DX isn't specified).  Likewise for the y-position; if a `top' frame
parameter is specified, it determines the y-position of the tooltip
window, otherwise it is displayed at the mouse position, with offset
DY added (default is -10).

A tooltip's maximum size is specified by `x-max-tooltip-size'.
Text larger than the specified size is clipped.  */)
  (Lisp_Object string, Lisp_Object frame, Lisp_Object parms, Lisp_Object timeout, Lisp_Object dx, Lisp_Object dy)
{
  struct frame *f;
  struct window *w;
  int root_x, root_y;
  struct buffer *old_buffer;
  struct text_pos pos;
  int i, width, height;
  struct gcpro gcpro1, gcpro2, gcpro3, gcpro4;
  int old_windows_or_buffers_changed = windows_or_buffers_changed;
  int count = SPECPDL_INDEX ();

  specbind (Qinhibit_redisplay, Qt);

  GCPRO4 (string, parms, frame, timeout);

  CHECK_STRING (string);
  if (SCHARS (string) == 0)
    string = make_unibyte_string (" ", 1);

  f = check_x_frame (frame);
  if (NILP (timeout))
    timeout = make_number (5);
  else
    CHECK_NATNUM (timeout);

  if (NILP (dx))
    dx = make_number (5);
  else
    CHECK_NUMBER (dx);

  if (NILP (dy))
    dy = make_number (-10);
  else
    CHECK_NUMBER (dy);

#ifdef USE_GTK
  if (x_gtk_use_system_tooltips)
    {
      int ok; 

      /* Hide a previous tip, if any.  */
      Fx_hide_tip ();

      BLOCK_INPUT;
      if ((ok = xg_prepare_tooltip (f, string, &width, &height)) != 0)
        {
	  compute_tip_xy (f, parms, dx, dy, width, height, &root_x, &root_y);
          xg_show_tooltip (f, root_x, root_y);
          /* This is used in Fx_hide_tip.  */
          XSETFRAME (tip_frame, f);
        }
      UNBLOCK_INPUT;
      if (ok) goto start_timer;
    }
#endif /* USE_GTK */

  if (NILP (last_show_tip_args))
    last_show_tip_args = Fmake_vector (make_number (3), Qnil);

  if (!NILP (tip_frame))
    {
      Lisp_Object last_string = AREF (last_show_tip_args, 0);
      Lisp_Object last_frame = AREF (last_show_tip_args, 1);
      Lisp_Object last_parms = AREF (last_show_tip_args, 2);

      if (EQ (frame, last_frame)
	  && !NILP (Fequal (last_string, string))
	  && !NILP (Fequal (last_parms, parms)))
	{
	  struct frame *f = XFRAME (tip_frame);

	  /* Only DX and DY have changed.  */
	  if (!NILP (tip_timer))
	    {
	      Lisp_Object timer = tip_timer;
	      tip_timer = Qnil;
	      call1 (Qcancel_timer, timer);
	    }

	  BLOCK_INPUT;
	  compute_tip_xy (f, parms, dx, dy, FRAME_PIXEL_WIDTH (f),
			  FRAME_PIXEL_HEIGHT (f), &root_x, &root_y);
	  XMoveWindow (FRAME_X_DISPLAY (f), FRAME_X_WINDOW (f),
		       root_x, root_y);
	  UNBLOCK_INPUT;
	  goto start_timer;
	}
    }

  /* Hide a previous tip, if any.  */
  Fx_hide_tip ();

  ASET (last_show_tip_args, 0, string);
  ASET (last_show_tip_args, 1, frame);
  ASET (last_show_tip_args, 2, parms);

  /* Add default values to frame parameters.  */
  if (NILP (Fassq (Qname, parms)))
    parms = Fcons (Fcons (Qname, build_string ("tooltip")), parms);
  if (NILP (Fassq (Qinternal_border_width, parms)))
    parms = Fcons (Fcons (Qinternal_border_width, make_number (3)), parms);
  if (NILP (Fassq (Qborder_width, parms)))
    parms = Fcons (Fcons (Qborder_width, make_number (1)), parms);
  if (NILP (Fassq (Qborder_color, parms)))
    parms = Fcons (Fcons (Qborder_color, build_string ("lightyellow")), parms);
  if (NILP (Fassq (Qbackground_color, parms)))
    parms = Fcons (Fcons (Qbackground_color, build_string ("lightyellow")),
		   parms);

  /* Create a frame for the tooltip, and record it in the global
     variable tip_frame.  */
  frame = x_create_tip_frame (FRAME_X_DISPLAY_INFO (f), parms, string);
  f = XFRAME (frame);

  /* Set up the frame's root window.  */
  w = XWINDOW (FRAME_ROOT_WINDOW (f));
  w->left_col = w->top_line = make_number (0);

  if (CONSP (Vx_max_tooltip_size)
      && INTEGERP (XCAR (Vx_max_tooltip_size))
      && XINT (XCAR (Vx_max_tooltip_size)) > 0
      && INTEGERP (XCDR (Vx_max_tooltip_size))
      && XINT (XCDR (Vx_max_tooltip_size)) > 0)
    {
      w->total_cols = XCAR (Vx_max_tooltip_size);
      w->total_lines = XCDR (Vx_max_tooltip_size);
    }
  else
    {
      w->total_cols = make_number (80);
      w->total_lines = make_number (40);
    }

  FRAME_TOTAL_COLS (f) = XINT (w->total_cols);
  adjust_glyphs (f);
  w->pseudo_window_p = 1;

  /* Display the tooltip text in a temporary buffer.  */
  old_buffer = current_buffer;
  set_buffer_internal_1 (XBUFFER (XWINDOW (FRAME_ROOT_WINDOW (f))->buffer));
  current_buffer->truncate_lines = Qnil;
  clear_glyph_matrix (w->desired_matrix);
  clear_glyph_matrix (w->current_matrix);
  SET_TEXT_POS (pos, BEGV, BEGV_BYTE);
  try_window (FRAME_ROOT_WINDOW (f), pos, TRY_WINDOW_IGNORE_FONTS_CHANGE);

  /* Compute width and height of the tooltip.  */
  width = height = 0;
  for (i = 0; i < w->desired_matrix->nrows; ++i)
    {
      struct glyph_row *row = &w->desired_matrix->rows[i];
      struct glyph *last;
      int row_width;

      /* Stop at the first empty row at the end.  */
      if (!row->enabled_p || !row->displays_text_p)
	break;

      /* Let the row go over the full width of the frame.  */
      row->full_width_p = 1;

      row_width = row->pixel_width;
      /* There's a glyph at the end of rows that is used to place
	 the cursor there.  Don't include the width of this glyph.  */
      if (row->used[TEXT_AREA])
	{
	  last = &row->glyphs[TEXT_AREA][row->used[TEXT_AREA] - 1];
	  if (INTEGERP (last->object))
	    row_width -= last->pixel_width;
	}

      height += row->height;
      width = max (width, row_width);
    }

  /* Add the frame's internal border to the width and height the X
     window should have.  */
  height += 2 * FRAME_INTERNAL_BORDER_WIDTH (f);
  width += 2 * FRAME_INTERNAL_BORDER_WIDTH (f);

  /* Move the tooltip window where the mouse pointer is.  Resize and
     show it.  */
  compute_tip_xy (f, parms, dx, dy, width, height, &root_x, &root_y);

  BLOCK_INPUT;
  XMoveResizeWindow (FRAME_X_DISPLAY (f), FRAME_X_WINDOW (f),
		     root_x, root_y, width, height);
  XMapRaised (FRAME_X_DISPLAY (f), FRAME_X_WINDOW (f));
  UNBLOCK_INPUT;

  /* Draw into the window.  */
  w->must_be_updated_p = 1;
  update_single_window (w, 1);

  /* Restore original current buffer.  */
  set_buffer_internal_1 (old_buffer);
  windows_or_buffers_changed = old_windows_or_buffers_changed;

 start_timer:
  /* Let the tip disappear after timeout seconds.  */
  tip_timer = call3 (intern ("run-at-time"), timeout, Qnil,
		     intern ("x-hide-tip"));

  UNGCPRO;
  return unbind_to (count, Qnil);
}


DEFUN ("x-hide-tip", Fx_hide_tip, Sx_hide_tip, 0, 0, 0,
       doc: /* Hide the current tooltip window, if there is any.
Value is t if tooltip was open, nil otherwise.  */)
  (void)
{
  int count;
  Lisp_Object deleted, frame, timer;
  struct gcpro gcpro1, gcpro2;
  struct frame *f;

  /* Return quickly if nothing to do.  */
  if (NILP (tip_timer) && NILP (tip_frame))
    return Qnil;

  frame = tip_frame;
  timer = tip_timer;
  GCPRO2 (frame, timer);
  tip_frame = tip_timer = deleted = Qnil;

  count = SPECPDL_INDEX ();
  specbind (Qinhibit_redisplay, Qt);
  specbind (Qinhibit_quit, Qt);

  if (!NILP (timer))
    call1 (Qcancel_timer, timer);

#ifdef USE_GTK
  /* When using system tooltip, tip_frame is the Emacs frame on which
     the tip is shown.  */
  f = XFRAME (frame);
  if (xg_hide_tooltip (f))
    frame = Qnil;
#endif

  if (FRAMEP (frame))
    {
      delete_frame (frame, Qnil);
      deleted = Qt;

#ifdef USE_LUCID
      /* Bloodcurdling hack alert: The Lucid menu bar widget's
	 redisplay procedure is not called when a tip frame over menu
	 items is unmapped.  Redisplay the menu manually...  */
      {
        Widget w;
	f = SELECTED_FRAME ();
	w = f->output_data.x->menubar_widget;

	if (!DoesSaveUnders (FRAME_X_DISPLAY_INFO (f)->screen)
	    && w != NULL)
	  {
	    BLOCK_INPUT;
	    xlwmenu_redisplay (w);
	    UNBLOCK_INPUT;
	  }
      }
#endif /* USE_LUCID */
    }

  UNGCPRO;
  return unbind_to (count, deleted);
}



/***********************************************************************
			File selection dialog
 ***********************************************************************/

DEFUN ("x-uses-old-gtk-dialog", Fx_uses_old_gtk_dialog,
       Sx_uses_old_gtk_dialog,
       0, 0, 0,
       doc: /* Return t if the old Gtk+ file selection dialog is used.  */)
  (void)
{
#ifdef USE_GTK
  if (use_dialog_box
      && use_file_dialog
      && have_menus_p ()
      && xg_uses_old_file_dialog ())
    return Qt;
#endif
  return Qnil;
}


#ifdef USE_MOTIF
/* Callback for "OK" and "Cancel" on file selection dialog.  */

static void
file_dialog_cb (widget, client_data, call_data)
     Widget widget;
     XtPointer call_data, client_data;
{
  int *result = (int *) client_data;
  XmAnyCallbackStruct *cb = (XmAnyCallbackStruct *) call_data;
  *result = cb->reason;
}


/* Callback for unmapping a file selection dialog.  This is used to
   capture the case where a dialog is closed via a window manager's
   closer button, for example. Using a XmNdestroyCallback didn't work
   in this case.  */

static void
file_dialog_unmap_cb (widget, client_data, call_data)
     Widget widget;
     XtPointer call_data, client_data;
{
  int *result = (int *) client_data;
  *result = XmCR_CANCEL;
}

static Lisp_Object
clean_up_file_dialog (arg)
     Lisp_Object arg;
{
  struct Lisp_Save_Value *p = XSAVE_VALUE (arg);
  Widget dialog = (Widget) p->pointer;

  /* Clean up.  */
  BLOCK_INPUT;
  XtUnmanageChild (dialog);
  XtDestroyWidget (dialog);
  x_menu_set_in_use (0);
  UNBLOCK_INPUT;

  return Qnil;
}


DEFUN ("x-file-dialog", Fx_file_dialog, Sx_file_dialog, 2, 5, 0,
       doc: /* Read file name, prompting with PROMPT in directory DIR.
Use a file selection dialog.  Select DEFAULT-FILENAME in the dialog's file
selection box, if specified.  If MUSTMATCH is non-nil, the returned file
or directory must exist.  ONLY-DIR-P is ignored."  */)
  (Lisp_Object prompt, Lisp_Object dir, Lisp_Object default_filename, Lisp_Object mustmatch, Lisp_Object only_dir_p)
{
  int result;
  struct frame *f = SELECTED_FRAME ();
  Lisp_Object file = Qnil;
  Lisp_Object decoded_file;
  Widget dialog, text, help;
  Arg al[10];
  int ac = 0;
  XmString dir_xmstring, pattern_xmstring;
  int count = SPECPDL_INDEX ();
  struct gcpro gcpro1, gcpro2, gcpro3, gcpro4, gcpro5, gcpro6;

  check_x ();

  GCPRO6 (prompt, dir, default_filename, mustmatch, only_dir_p, file);

  if (popup_activated ())
    error ("Trying to use a menu from within a menu-entry");

  CHECK_STRING (prompt);
  CHECK_STRING (dir);

  /* Prevent redisplay.  */
  specbind (Qinhibit_redisplay, Qt);

  BLOCK_INPUT;

  /* Create the dialog with PROMPT as title, using DIR as initial
     directory and using "*" as pattern.  */
  dir = Fexpand_file_name (dir, Qnil);
  dir_xmstring = XmStringCreateLocalized (SDATA (dir));
  pattern_xmstring = XmStringCreateLocalized ("*");

  XtSetArg (al[ac], XmNtitle, SDATA (prompt)); ++ac;
  XtSetArg (al[ac], XmNdirectory, dir_xmstring); ++ac;
  XtSetArg (al[ac], XmNpattern, pattern_xmstring); ++ac;
  XtSetArg (al[ac], XmNresizePolicy, XmRESIZE_GROW); ++ac;
  XtSetArg (al[ac], XmNdialogStyle, XmDIALOG_APPLICATION_MODAL); ++ac;
  dialog = XmCreateFileSelectionDialog (f->output_data.x->widget,
					"fsb", al, ac);
  XmStringFree (dir_xmstring);
  XmStringFree (pattern_xmstring);

  /* Add callbacks for OK and Cancel.  */
  XtAddCallback (dialog, XmNokCallback, file_dialog_cb,
		 (XtPointer) &result);
  XtAddCallback (dialog, XmNcancelCallback, file_dialog_cb,
		 (XtPointer) &result);
  XtAddCallback (dialog, XmNunmapCallback, file_dialog_unmap_cb,
		 (XtPointer) &result);

  /* Remove the help button since we can't display help.  */
  help = XmFileSelectionBoxGetChild (dialog, XmDIALOG_HELP_BUTTON);
  XtUnmanageChild (help);

  /* Mark OK button as default.  */
  XtVaSetValues (XmFileSelectionBoxGetChild (dialog, XmDIALOG_OK_BUTTON),
		 XmNshowAsDefault, True, NULL);

  /* If MUSTMATCH is non-nil, disable the file entry field of the
     dialog, so that the user must select a file from the files list
     box.  We can't remove it because we wouldn't have a way to get at
     the result file name, then.  */
  text = XmFileSelectionBoxGetChild (dialog, XmDIALOG_TEXT);
  if (!NILP (mustmatch))
    {
      Widget label;
      label = XmFileSelectionBoxGetChild (dialog, XmDIALOG_SELECTION_LABEL);
      XtSetSensitive (text, False);
      XtSetSensitive (label, False);
    }

  /* Manage the dialog, so that list boxes get filled.  */
  XtManageChild (dialog);

  if (STRINGP (default_filename))
    {
      XmString default_xmstring;
      Widget wtext = XmFileSelectionBoxGetChild (dialog, XmDIALOG_TEXT);
      Widget list = XmFileSelectionBoxGetChild (dialog, XmDIALOG_LIST);

      XmTextPosition last_pos = XmTextFieldGetLastPosition (wtext);
      XmTextFieldReplace (wtext, 0, last_pos,
                          (SDATA (Ffile_name_nondirectory (default_filename))));

      /* Select DEFAULT_FILENAME in the files list box.  DEFAULT_FILENAME
         must include the path for this to work.  */

      default_xmstring = XmStringCreateLocalized (SDATA (default_filename));

      if (XmListItemExists (list, default_xmstring))
        {
          int item_pos = XmListItemPos (list, default_xmstring);
          /* Select the item and scroll it into view.  */
          XmListSelectPos (list, item_pos, True);
          XmListSetPos (list, item_pos);
        }

      XmStringFree (default_xmstring);
    }

  record_unwind_protect (clean_up_file_dialog, make_save_value (dialog, 0));

  /* Process events until the user presses Cancel or OK.  */
  x_menu_set_in_use (1);
  result = 0;
  while (result == 0)
    {
      XEvent event;
      x_menu_wait_for_event (0);
      XtAppNextEvent (Xt_app_con, &event);
      if (event.type == KeyPress
          && FRAME_X_DISPLAY (f) == event.xkey.display)
        {
          KeySym keysym = XLookupKeysym (&event.xkey, 0);

          /* Pop down on C-g.  */
          if (keysym == XK_g && (event.xkey.state & ControlMask) != 0)
            XtUnmanageChild (dialog);
        }

      (void) x_dispatch_event (&event, FRAME_X_DISPLAY (f));
    }

  /* Get the result.  */
  if (result == XmCR_OK)
    {
      XmString text;
      String data;

      XtVaGetValues (dialog, XmNtextString, &text, NULL);
      XmStringGetLtoR (text, XmFONTLIST_DEFAULT_TAG, &data);
      XmStringFree (text);
      file = build_string (data);
      XtFree (data);
    }
  else
    file = Qnil;

  UNBLOCK_INPUT;
  UNGCPRO;

  /* Make "Cancel" equivalent to C-g.  */
  if (NILP (file))
    Fsignal (Qquit, Qnil);

  decoded_file = DECODE_FILE (file);

  return unbind_to (count, decoded_file);
}

#endif /* USE_MOTIF */

#ifdef USE_GTK

static Lisp_Object
clean_up_dialog (Lisp_Object arg)
{
  x_menu_set_in_use (0);

  return Qnil;
}

DEFUN ("x-file-dialog", Fx_file_dialog, Sx_file_dialog, 2, 5, 0,
       doc: /* Read file name, prompting with PROMPT in directory DIR.
Use a file selection dialog.  Select DEFAULT-FILENAME in the dialog's file
selection box, if specified.  If MUSTMATCH is non-nil, the returned file
or directory must exist.  If ONLY-DIR-P is non-nil, the user can only select
directories.  */)
  (Lisp_Object prompt, Lisp_Object dir, Lisp_Object default_filename, Lisp_Object mustmatch, Lisp_Object only_dir_p)
{
  FRAME_PTR f = SELECTED_FRAME ();
  char *fn;
  Lisp_Object file = Qnil;
  Lisp_Object decoded_file;
  int count = SPECPDL_INDEX ();
  struct gcpro gcpro1, gcpro2, gcpro3, gcpro4, gcpro5, gcpro6;
  char *cdef_file;

  check_x ();

  GCPRO6 (prompt, dir, default_filename, mustmatch, only_dir_p, file);

  if (popup_activated ())
    error ("Trying to use a menu from within a menu-entry");

  CHECK_STRING (prompt);
  CHECK_STRING (dir);

  /* Prevent redisplay.  */
  specbind (Qinhibit_redisplay, Qt);
  record_unwind_protect (clean_up_dialog, Qnil);

  BLOCK_INPUT;

  if (STRINGP (default_filename))
    cdef_file = SDATA (default_filename);
  else
    cdef_file = SDATA (dir);

  fn = xg_get_file_name (f, SDATA (prompt), cdef_file,
                         ! NILP (mustmatch),
                         ! NILP (only_dir_p));

  if (fn)
    {
      file = build_string (fn);
      xfree (fn);
    }

  UNBLOCK_INPUT;
  UNGCPRO;

  /* Make "Cancel" equivalent to C-g.  */
  if (NILP (file))
    Fsignal (Qquit, Qnil);

  decoded_file = DECODE_FILE (file);

  return unbind_to (count, decoded_file);
}


#ifdef HAVE_FREETYPE

DEFUN ("x-select-font", Fx_select_font, Sx_select_font, 0, 2, 0,
       doc: /* Read a font name using a GTK font selection dialog.
Return a GTK-style font string corresponding to the selection.

If FRAME is omitted or nil, it defaults to the selected frame. */)
  (Lisp_Object frame, Lisp_Object ignored)
{
  FRAME_PTR f = check_x_frame (frame);
  char *name;
  Lisp_Object font;
  Lisp_Object font_param;
  char *default_name = NULL;
  struct gcpro gcpro1, gcpro2;
  int count = SPECPDL_INDEX ();

  check_x ();

  if (popup_activated ())
    error ("Trying to use a menu from within a menu-entry");

  /* Prevent redisplay.  */
  specbind (Qinhibit_redisplay, Qt);
  record_unwind_protect (clean_up_dialog, Qnil);

  BLOCK_INPUT;

  GCPRO2(font_param, font);

  XSETFONT (font, FRAME_FONT (f));
  font_param = Ffont_get (font, intern (":name"));
  if (STRINGP (font_param))
    default_name = xstrdup (SDATA (font_param));
  else
    {
      font_param = Fframe_parameter (frame, Qfont_param);
      if (STRINGP (font_param))
        default_name = xstrdup (SDATA (font_param));
    }

  if (default_name == NULL && x_last_font_name != NULL)
    default_name = xstrdup (x_last_font_name);

  /* Convert fontconfig names to Gtk names, i.e. remove - before number */
  if (default_name)
    {
      char *p = strrchr (default_name, '-');
      if (p)
        {
          char *ep = p+1;
          while (isdigit (*ep))
            ++ep;
          if (*ep == '\0') *p = ' ';
        }
    }

  name = xg_get_font_name (f, default_name);
  xfree (default_name);

  if (name)
    {
      font = build_string (name);
      g_free (x_last_font_name);
      x_last_font_name = name;
    }

  UNBLOCK_INPUT;

  if (NILP (font))
    Fsignal (Qquit, Qnil);

  return unbind_to (count, font);
}
#endif /* HAVE_FREETYPE */

#endif /* USE_GTK */


/***********************************************************************
			       Keyboard
 ***********************************************************************/

#ifdef HAVE_XKBGETKEYBOARD
#include <X11/XKBlib.h>
#include <X11/keysym.h>
#endif

DEFUN ("x-backspace-delete-keys-p", Fx_backspace_delete_keys_p,
       Sx_backspace_delete_keys_p, 0, 1, 0,
       doc: /* Check if both Backspace and Delete keys are on the keyboard of FRAME.
FRAME nil means use the selected frame.
Value is t if we know that both keys are present, and are mapped to the
usual X keysyms.  Value is `lambda' if we cannot determine if both keys are
present and mapped to the usual X keysyms.  */)
  (Lisp_Object frame)
{
#ifdef HAVE_XKBGETKEYBOARD
  XkbDescPtr kb;
  struct frame *f = check_x_frame (frame);
  Display *dpy = FRAME_X_DISPLAY (f);
  Lisp_Object have_keys;
  int major, minor, op, event, error;

  BLOCK_INPUT;

  /* Check library version in case we're dynamically linked.  */
  major = XkbMajorVersion;
  minor = XkbMinorVersion;
  if (!XkbLibraryVersion (&major, &minor))
    {
      UNBLOCK_INPUT;
      return Qlambda;
    }

  /* Check that the server supports XKB.  */
  major = XkbMajorVersion;
  minor = XkbMinorVersion;
  if (!XkbQueryExtension (dpy, &op, &event, &error, &major, &minor))
    {
      UNBLOCK_INPUT;
      return Qlambda;
    }

  /* In this code we check that the keyboard has physical keys with names
     that start with BKSP (Backspace) and DELE (Delete), and that they
     generate keysym XK_BackSpace and XK_Delete respectively.
     This function is used to test if normal-erase-is-backspace should be
     turned on.
     An alternative approach would be to just check if XK_BackSpace and
     XK_Delete are mapped to any key.  But if any of those are mapped to
     some non-intuitive key combination (Meta-Shift-Ctrl-whatever) and the
     user doesn't know about it, it is better to return false here.
     It is more obvious to the user what to do if she/he has two keys
     clearly marked with names/symbols and one key does something not
     expected (i.e. she/he then tries the other).
     The cases where Backspace/Delete is mapped to some other key combination
     are rare, and in those cases, normal-erase-is-backspace can be turned on
     manually.  */

  have_keys = Qnil;
  kb = XkbGetMap (dpy, XkbAllMapComponentsMask, XkbUseCoreKbd);
  if (kb)
    {
      int delete_keycode = 0, backspace_keycode = 0, i;

      if (XkbGetNames (dpy, XkbAllNamesMask, kb) == Success)
	{
	  for (i = kb->min_key_code;
	       (i < kb->max_key_code
		&& (delete_keycode == 0 || backspace_keycode == 0));
	       ++i)
	    {
	      /* The XKB symbolic key names can be seen most easily in
		 the PS file generated by `xkbprint -label name
		 $DISPLAY'.  */
	      if (memcmp ("DELE", kb->names->keys[i].name, 4) == 0)
		delete_keycode = i;
	      else if (memcmp ("BKSP", kb->names->keys[i].name, 4) == 0)
		backspace_keycode = i;
	    }

	  XkbFreeNames (kb, 0, True);
	}

      XkbFreeClientMap (kb, 0, True);

      if (delete_keycode
	  && backspace_keycode
	  && XKeysymToKeycode (dpy, XK_Delete) == delete_keycode
	  && XKeysymToKeycode (dpy, XK_BackSpace) == backspace_keycode)
	have_keys = Qt;
    }
  UNBLOCK_INPUT;
  return have_keys;
#else /* not HAVE_XKBGETKEYBOARD */
  return Qlambda;
#endif /* not HAVE_XKBGETKEYBOARD */
}



/***********************************************************************
			    Initialization
 ***********************************************************************/

/* Keep this list in the same order as frame_parms in frame.c.
   Use 0 for unsupported frame parameters.  */

frame_parm_handler x_frame_parm_handlers[] =
{
  x_set_autoraise,
  x_set_autolower,
  x_set_background_color,
  x_set_border_color,
  x_set_border_width,
  x_set_cursor_color,
  x_set_cursor_type,
  x_set_font,
  x_set_foreground_color,
  x_set_icon_name,
  x_set_icon_type,
  x_set_internal_border_width,
  x_set_menu_bar_lines,
  x_set_mouse_color,
  x_explicitly_set_name,
  x_set_scroll_bar_width,
  x_set_title,
  x_set_unsplittable,
  x_set_vertical_scroll_bars,
  x_set_visibility,
  x_set_tool_bar_lines,
  x_set_scroll_bar_foreground,
  x_set_scroll_bar_background,
  x_set_screen_gamma,
  x_set_line_spacing,
  x_set_fringe_width,
  x_set_fringe_width,
  x_set_wait_for_wm,
  x_set_fullscreen,
  x_set_font_backend,
  x_set_alpha,
  x_set_sticky,
  x_set_tool_bar_position,
};

void
syms_of_xfns (void)
{
  /* This is zero if not using X windows.  */
  x_in_use = 0;

  /* The section below is built by the lisp expression at the top of the file,
     just above where these variables are declared.  */
  /*&&& init symbols here &&&*/
  Qnone = intern_c_string ("none");
  staticpro (&Qnone);
  Qsuppress_icon = intern_c_string ("suppress-icon");
  staticpro (&Qsuppress_icon);
  Qundefined_color = intern_c_string ("undefined-color");
  staticpro (&Qundefined_color);
  Qcompound_text = intern_c_string ("compound-text");
  staticpro (&Qcompound_text);
  Qcancel_timer = intern_c_string ("cancel-timer");
  staticpro (&Qcancel_timer);
  Qfont_param = intern_c_string ("font-parameter");
  staticpro (&Qfont_param);
  /* This is the end of symbol initialization.  */

  /* Text property `display' should be nonsticky by default.  */
  Vtext_property_default_nonsticky
    = Fcons (Fcons (Qdisplay, Qt), Vtext_property_default_nonsticky);


  Fput (Qundefined_color, Qerror_conditions,
	pure_cons (Qundefined_color, pure_cons (Qerror, Qnil)));
  Fput (Qundefined_color, Qerror_message,
	make_pure_c_string ("Undefined color"));

  DEFVAR_LISP ("x-pointer-shape", &Vx_pointer_shape,
    doc: /* The shape of the pointer when over text.
Changing the value does not affect existing frames
unless you set the mouse color.  */);
  Vx_pointer_shape = Qnil;

#if 0 /* This doesn't really do anything.  */
  DEFVAR_LISP ("x-nontext-pointer-shape", &Vx_nontext_pointer_shape,
    doc: /* The shape of the pointer when not over text.
This variable takes effect when you create a new frame
or when you set the mouse color.  */);
#endif
  Vx_nontext_pointer_shape = Qnil;

  DEFVAR_LISP ("x-hourglass-pointer-shape", &Vx_hourglass_pointer_shape,
    doc: /* The shape of the pointer when Emacs is busy.
This variable takes effect when you create a new frame
or when you set the mouse color.  */);
  Vx_hourglass_pointer_shape = Qnil;

#if 0 /* This doesn't really do anything.  */
  DEFVAR_LISP ("x-mode-pointer-shape", &Vx_mode_pointer_shape,
    doc: /* The shape of the pointer when over the mode line.
This variable takes effect when you create a new frame
or when you set the mouse color.  */);
#endif
  Vx_mode_pointer_shape = Qnil;

  DEFVAR_LISP ("x-sensitive-text-pointer-shape",
	      &Vx_sensitive_text_pointer_shape,
	       doc: /* The shape of the pointer when over mouse-sensitive text.
This variable takes effect when you create a new frame
or when you set the mouse color.  */);
  Vx_sensitive_text_pointer_shape = Qnil;

  DEFVAR_LISP ("x-window-horizontal-drag-cursor",
	      &Vx_window_horizontal_drag_shape,
  doc: /* Pointer shape to use for indicating a window can be dragged horizontally.
This variable takes effect when you create a new frame
or when you set the mouse color.  */);
  Vx_window_horizontal_drag_shape = Qnil;

  DEFVAR_LISP ("x-cursor-fore-pixel", &Vx_cursor_fore_pixel,
    doc: /* A string indicating the foreground color of the cursor box.  */);
  Vx_cursor_fore_pixel = Qnil;

  DEFVAR_LISP ("x-max-tooltip-size", &Vx_max_tooltip_size,
    doc: /* Maximum size for tooltips.
Value is a pair (COLUMNS . ROWS).  Text larger than this is clipped.  */);
  Vx_max_tooltip_size = Fcons (make_number (80), make_number (40));

  DEFVAR_LISP ("x-no-window-manager", &Vx_no_window_manager,
    doc: /* Non-nil if no X window manager is in use.
Emacs doesn't try to figure this out; this is always nil
unless you set it to something else.  */);
  /* We don't have any way to find this out, so set it to nil
     and maybe the user would like to set it to t.  */
  Vx_no_window_manager = Qnil;

  DEFVAR_LISP ("x-pixel-size-width-font-regexp",
	       &Vx_pixel_size_width_font_regexp,
    doc: /* Regexp matching a font name whose width is the same as `PIXEL_SIZE'.

Since Emacs gets width of a font matching with this regexp from
PIXEL_SIZE field of the name, font finding mechanism gets faster for
such a font.  This is especially effective for such large fonts as
Chinese, Japanese, and Korean.  */);
  Vx_pixel_size_width_font_regexp = Qnil;

/* This is not ifdef:ed, so other builds than GTK can customize it.  */
  DEFVAR_BOOL ("x-gtk-use-old-file-dialog", &x_gtk_use_old_file_dialog,
    doc: /* *Non-nil means prompt with the old GTK file selection dialog.
If nil or if the file selection dialog is not available, the new GTK file
chooser is used instead.  To turn off all file dialogs set the
variable `use-file-dialog'.  */);
  x_gtk_use_old_file_dialog = 0;

  DEFVAR_BOOL ("x-gtk-show-hidden-files", &x_gtk_show_hidden_files,
    doc: /* *If non-nil, the GTK file chooser will by default show hidden files.
Note that this is just the default, there is a toggle button on the file
chooser to show or not show hidden files on a case by case basis.  */);
  x_gtk_show_hidden_files = 0;

  DEFVAR_BOOL ("x-gtk-file-dialog-help-text", &x_gtk_file_dialog_help_text,
    doc: /* *If non-nil, the GTK file chooser will show additional help text.
If more space for files in the file chooser dialog is wanted, set this to nil
to turn the additional text off.  */);
  x_gtk_file_dialog_help_text = 1;

  DEFVAR_BOOL ("x-gtk-whole-detached-tool-bar", &x_gtk_whole_detached_tool_bar,
    doc: /* *If non-nil, a detached tool bar is shown in full.
The default is to just show an arrow and pressing on that arrow shows
the tool bar buttons.  */);
  x_gtk_whole_detached_tool_bar = 0;

  DEFVAR_BOOL ("x-gtk-use-system-tooltips", &x_gtk_use_system_tooltips,
    doc: /* *If non-nil with a Gtk+ built Emacs, the Gtk+ toolip is used.
Otherwise use Emacs own tooltip implementation.
When using Gtk+ tooltips, the tooltip face is not used.  */);
  x_gtk_use_system_tooltips = 1;

  Fprovide (intern_c_string ("x"), Qnil);

#ifdef USE_X_TOOLKIT
  Fprovide (intern_c_string ("x-toolkit"), Qnil);
#ifdef USE_MOTIF
  Fprovide (intern_c_string ("motif"), Qnil);

  DEFVAR_LISP ("motif-version-string", &Vmotif_version_string,
	       doc: /* Version info for LessTif/Motif.  */);
  Vmotif_version_string = build_string (XmVERSION_STRING);
#endif /* USE_MOTIF */
#endif /* USE_X_TOOLKIT */

#ifdef USE_GTK
  /* Provide x-toolkit also for GTK.  Internally GTK does not use Xt so it
     is not an X toolkit in that sense (USE_X_TOOLKIT is not defined).
     But for a user it is a toolkit for X, and indeed, configure
     accepts --with-x-toolkit=gtk.  */
  Fprovide (intern_c_string ("x-toolkit"), Qnil);
  Fprovide (intern_c_string ("gtk"), Qnil);
  Fprovide (intern_c_string ("move-toolbar"), Qnil);

  DEFVAR_LISP ("gtk-version-string", &Vgtk_version_string,
               doc: /* Version info for GTK+.  */);
  {
    char gtk_version[40];
    g_snprintf (gtk_version, sizeof (gtk_version), "%u.%u.%u",
                GTK_MAJOR_VERSION, GTK_MINOR_VERSION, GTK_MICRO_VERSION);
    Vgtk_version_string = make_pure_string (gtk_version, strlen (gtk_version), strlen (gtk_version), 0);
  }
#endif /* USE_GTK */

  /* X window properties.  */
  defsubr (&Sx_change_window_property);
  defsubr (&Sx_delete_window_property);
  defsubr (&Sx_window_property);

  defsubr (&Sxw_display_color_p);
  defsubr (&Sx_display_grayscale_p);
  defsubr (&Sxw_color_defined_p);
  defsubr (&Sxw_color_values);
  defsubr (&Sx_server_max_request_size);
  defsubr (&Sx_server_vendor);
  defsubr (&Sx_server_version);
  defsubr (&Sx_display_pixel_width);
  defsubr (&Sx_display_pixel_height);
  defsubr (&Sx_display_mm_width);
  defsubr (&Sx_display_mm_height);
  defsubr (&Sx_display_screens);
  defsubr (&Sx_display_planes);
  defsubr (&Sx_display_color_cells);
  defsubr (&Sx_display_visual_class);
  defsubr (&Sx_display_backing_store);
  defsubr (&Sx_display_save_under);
  defsubr (&Sx_wm_set_size_hint);
  defsubr (&Sx_create_frame);
  defsubr (&Sx_open_connection);
  defsubr (&Sx_close_connection);
  defsubr (&Sx_display_list);
  defsubr (&Sx_synchronize);
  defsubr (&Sx_focus_frame);
  defsubr (&Sx_backspace_delete_keys_p);

  /* Setting callback functions for fontset handler.  */
  check_window_system_func = check_x;

  defsubr (&Sx_show_tip);
  defsubr (&Sx_hide_tip);
  tip_timer = Qnil;
  staticpro (&tip_timer);
  tip_frame = Qnil;
  staticpro (&tip_frame);

  last_show_tip_args = Qnil;
  staticpro (&last_show_tip_args);

  defsubr (&Sx_uses_old_gtk_dialog);
#if defined (USE_MOTIF) || defined (USE_GTK)
  defsubr (&Sx_file_dialog);
#endif

#if defined (USE_GTK) && defined (HAVE_FREETYPE)
  defsubr (&Sx_select_font);
  x_last_font_name = NULL;
#endif
}

#endif /* HAVE_X_WINDOWS */

/* arch-tag: 55040d02-5485-4d58-8b22-95a7a05f3288
   (do not change this comment) */<|MERGE_RESOLUTION|>--- conflicted
+++ resolved
@@ -3020,12 +3020,6 @@
           free (name);
         }
     }
-<<<<<<< HEAD
-=======
-
-  font = !NILP (font_param) ? font_param
-    : x_get_arg (dpyinfo, parms, Qfont, "font", "Font", RES_TYPE_STRING);
->>>>>>> 15f066f2
 
   if (NILP (font))
       font = !NILP (font_param) ? font_param
